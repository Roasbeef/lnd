package discovery

import (
	"bytes"
	"encoding/hex"
	"fmt"
	"io/ioutil"
	"math/big"
	prand "math/rand"
	"net"
	"os"
	"reflect"
	"strings"
	"sync"
	"testing"
	"time"

	"github.com/btcsuite/btcd/btcec"
	"github.com/btcsuite/btcd/chaincfg/chainhash"
	"github.com/btcsuite/btcd/wire"
	"github.com/btcsuite/btcutil"
	"github.com/davecgh/go-spew/spew"
	"github.com/go-errors/errors"
	"github.com/lightningnetwork/lnd/chainntnfs"
	"github.com/lightningnetwork/lnd/channeldb"
	"github.com/lightningnetwork/lnd/lnpeer"
	"github.com/lightningnetwork/lnd/lnwire"
	"github.com/lightningnetwork/lnd/routing"
	"github.com/lightningnetwork/lnd/ticker"
)

var (
	testAddr = &net.TCPAddr{IP: (net.IP)([]byte{0xA, 0x0, 0x0, 0x1}),
		Port: 9000}
	testAddrs    = []net.Addr{testAddr}
	testFeatures = lnwire.NewRawFeatureVector()
	testSig      = &btcec.Signature{
		R: new(big.Int),
		S: new(big.Int),
	}
	_, _ = testSig.R.SetString("63724406601629180062774974542967536251589935445068131219452686511677818569431", 10)
	_, _ = testSig.S.SetString("18801056069249825825291287104931333862866033135609736119018462340006816851118", 10)

	inputStr = "147caa76786596590baa4e98f5d9f48b86c7765e489f7a6ff3360fe5c674360b"
	sha, _   = chainhash.NewHashFromStr(inputStr)
	outpoint = wire.NewOutPoint(sha, 0)

	bitcoinKeyPriv1, _ = btcec.NewPrivateKey(btcec.S256())
	bitcoinKeyPub1     = bitcoinKeyPriv1.PubKey()

	nodeKeyPriv1, _ = btcec.NewPrivateKey(btcec.S256())
	nodeKeyPub1     = nodeKeyPriv1.PubKey()

	bitcoinKeyPriv2, _ = btcec.NewPrivateKey(btcec.S256())
	bitcoinKeyPub2     = bitcoinKeyPriv2.PubKey()

	nodeKeyPriv2, _ = btcec.NewPrivateKey(btcec.S256())
	nodeKeyPub2     = nodeKeyPriv2.PubKey()

	trickleDelay        = time.Millisecond * 100
	retransmitDelay     = time.Hour * 1
	proofMatureDelta    uint32
	maxBtcFundingAmount = btcutil.Amount(1<<62) - 1
)

// makeTestDB creates a new instance of the ChannelDB for testing purposes. A
// callback which cleans up the created temporary directories is also returned
// and intended to be executed after the test completes.
func makeTestDB() (*channeldb.DB, func(), error) {
	// First, create a temporary directory to be used for the duration of
	// this test.
	tempDirName, err := ioutil.TempDir("", "channeldb")
	if err != nil {
		return nil, nil, err
	}

	// Next, create channeldb for the first time.
	cdb, err := channeldb.Open(tempDirName)
	if err != nil {
		return nil, nil, err
	}

	cleanUp := func() {
		cdb.Close()
		os.RemoveAll(tempDirName)
	}

	return cdb, cleanUp, nil
}

type mockSigner struct {
	privKey *btcec.PrivateKey
}

func (n *mockSigner) SignMessage(pubKey *btcec.PublicKey,
	msg []byte) (*btcec.Signature, error) {

	if !pubKey.IsEqual(n.privKey.PubKey()) {
		return nil, fmt.Errorf("unknown public key")
	}

	digest := chainhash.DoubleHashB(msg)
	sign, err := n.privKey.Sign(digest)
	if err != nil {
		return nil, fmt.Errorf("can't sign the message: %v", err)
	}

	return sign, nil
}

type mockGraphSource struct {
	bestHeight uint32

	mu      sync.Mutex
	nodes   []channeldb.LightningNode
	infos   map[uint64]channeldb.ChannelEdgeInfo
	edges   map[uint64][]channeldb.ChannelEdgePolicy
	zombies map[uint64]struct{}
}

func newMockRouter(height uint32) *mockGraphSource {
	return &mockGraphSource{
		bestHeight: height,
		infos:      make(map[uint64]channeldb.ChannelEdgeInfo),
		edges:      make(map[uint64][]channeldb.ChannelEdgePolicy),
		zombies:    make(map[uint64]struct{}),
	}
}

var _ routing.ChannelGraphSource = (*mockGraphSource)(nil)

func (r *mockGraphSource) AddNode(node *channeldb.LightningNode) error {
	r.mu.Lock()
	defer r.mu.Unlock()

	r.nodes = append(r.nodes, *node)
	return nil
}

func (r *mockGraphSource) AddEdge(info *channeldb.ChannelEdgeInfo) error {
	r.mu.Lock()
	defer r.mu.Unlock()

	if _, ok := r.infos[info.ChannelID]; ok {
		return errors.New("info already exist")
	}

	// Usually, the capacity is fetched in the router from the funding txout.
	// Since the mockGraphSource can't access the txout, assign a default value.
	info.Capacity = maxBtcFundingAmount
	r.infos[info.ChannelID] = *info
	return nil
}

func (r *mockGraphSource) UpdateEdge(edge *channeldb.ChannelEdgePolicy) error {
	r.mu.Lock()
	defer r.mu.Unlock()

	r.edges[edge.ChannelID] = append(r.edges[edge.ChannelID], *edge)
	return nil
}

func (r *mockGraphSource) SelfEdges() ([]*channeldb.ChannelEdgePolicy, error) {
	return nil, nil
}

func (r *mockGraphSource) CurrentBlockHeight() (uint32, error) {
	return r.bestHeight, nil
}

func (r *mockGraphSource) AddProof(chanID lnwire.ShortChannelID,
	proof *channeldb.ChannelAuthProof) error {

	r.mu.Lock()
	defer r.mu.Unlock()

	chanIDInt := chanID.ToUint64()
	info, ok := r.infos[chanIDInt]
	if !ok {
		return errors.New("channel does not exist")
	}

	info.AuthProof = proof
	r.infos[chanIDInt] = info

	return nil
}

func (r *mockGraphSource) ForEachNode(func(node *channeldb.LightningNode) error) error {
	return nil
}

func (r *mockGraphSource) ForAllOutgoingChannels(cb func(i *channeldb.ChannelEdgeInfo,
	c *channeldb.ChannelEdgePolicy) error) error {
	return nil
}

func (r *mockGraphSource) ForEachChannel(func(chanInfo *channeldb.ChannelEdgeInfo,
	e1, e2 *channeldb.ChannelEdgePolicy) error) error {
	return nil
}

func (r *mockGraphSource) GetChannelByID(chanID lnwire.ShortChannelID) (
	*channeldb.ChannelEdgeInfo,
	*channeldb.ChannelEdgePolicy,
	*channeldb.ChannelEdgePolicy, error) {

	r.mu.Lock()
	defer r.mu.Unlock()

	chanInfo, ok := r.infos[chanID.ToUint64()]
	if !ok {
		return nil, nil, nil, channeldb.ErrEdgeNotFound
	}

	edges := r.edges[chanID.ToUint64()]
	if len(edges) == 0 {
		return &chanInfo, nil, nil, nil
	}

	if len(edges) == 1 {
		edge1 := edges[0]
		return &chanInfo, &edge1, nil, nil
	}

	edge1, edge2 := edges[0], edges[1]
	return &chanInfo, &edge1, &edge2, nil
}

func (r *mockGraphSource) FetchLightningNode(
	nodePub routing.Vertex) (*channeldb.LightningNode, error) {

	for _, node := range r.nodes {
		if bytes.Equal(nodePub[:], node.PubKeyBytes[:]) {
			return &node, nil
		}
	}

	return nil, channeldb.ErrGraphNodeNotFound
}

// IsStaleNode returns true if the graph source has a node announcement for the
// target node with a more recent timestamp.
func (r *mockGraphSource) IsStaleNode(nodePub routing.Vertex, timestamp time.Time) bool {
	r.mu.Lock()
	defer r.mu.Unlock()

	for _, node := range r.nodes {
		if node.PubKeyBytes == nodePub {
			return node.LastUpdate.After(timestamp) ||
				node.LastUpdate.Equal(timestamp)
		}
	}

	// If we did not find the node among our existing graph nodes, we
	// require the node to already have a channel in the graph to not be
	// considered stale.
	for _, info := range r.infos {
		if info.NodeKey1Bytes == nodePub {
			return false
		}
		if info.NodeKey2Bytes == nodePub {
			return false
		}
	}
	return true
}

// IsPublicNode determines whether the given vertex is seen as a public node in
// the graph from the graph's source node's point of view.
func (r *mockGraphSource) IsPublicNode(node routing.Vertex) (bool, error) {
	for _, info := range r.infos {
		if !bytes.Equal(node[:], info.NodeKey1Bytes[:]) &&
			!bytes.Equal(node[:], info.NodeKey2Bytes[:]) {
			continue
		}

		if info.AuthProof != nil {
			return true, nil
		}
	}
	return false, nil
}

// IsKnownEdge returns true if the graph source already knows of the passed
// channel ID either as a live or zombie channel.
func (r *mockGraphSource) IsKnownEdge(chanID lnwire.ShortChannelID) bool {
	r.mu.Lock()
	defer r.mu.Unlock()

	chanIDInt := chanID.ToUint64()
	_, exists := r.infos[chanIDInt]
	_, isZombie := r.zombies[chanIDInt]
	return exists || isZombie
}

// IsStaleEdgePolicy returns true if the graph source has a channel edge for
// the passed channel ID (and flags) that have a more recent timestamp. The
// second bool returned is to denote whether the channel for which the edge
// belongs to is considered a zombie channel.
func (r *mockGraphSource) IsStaleEdgePolicy(chanID lnwire.ShortChannelID,
	timestamp time.Time, flags lnwire.ChanUpdateChanFlags) (bool, bool) {

	r.mu.Lock()
	defer r.mu.Unlock()

	chanIDInt := chanID.ToUint64()
	edges, ok := r.edges[chanIDInt]
	if !ok {
		_, isZombie := r.zombies[chanIDInt]
		return false, isZombie
	}

	switch {

	case len(edges) >= 1 && edges[0].ChannelFlags == flags:
		return !edges[0].LastUpdate.Before(timestamp), false

	case len(edges) >= 2 && edges[1].ChannelFlags == flags:
		return !edges[1].LastUpdate.Before(timestamp), false

	default:
		return false, false
	}
}

// MarkEdgeZombie marks an edge as a zombie within our zombie index.
//
// NOTE: This method is part of the ChannelGraphSource interface.
func (r *mockGraphSource) MarkEdgeZombie(chanID lnwire.ShortChannelID) error {
	r.mu.Lock()
	defer r.mu.Unlock()
	r.zombies[chanID.ToUint64()] = struct{}{}
	return nil
}

// MarkEdgeLive clears an edge from our zombie index, deeming it as live.
//
// NOTE: This method is part of the ChannelGraphSource interface.
func (r *mockGraphSource) MarkEdgeLive(chanID lnwire.ShortChannelID) error {
	r.mu.Lock()
	defer r.mu.Unlock()
	delete(r.zombies, chanID.ToUint64())
	return nil
}

// IsZombieEdge returns whether the edge is considered zombie.
//
// NOTE: This method is part of the ChannelGraphSource interface.
func (r *mockGraphSource) IsZombieEdge(chanID lnwire.ShortChannelID) bool {
	r.mu.Lock()
	defer r.mu.Unlock()
	_, ok := r.zombies[chanID.ToUint64()]
	return ok
}

type mockNotifier struct {
	clientCounter uint32
	epochClients  map[uint32]chan *chainntnfs.BlockEpoch

	sync.RWMutex
}

func newMockNotifier() *mockNotifier {
	return &mockNotifier{
		epochClients: make(map[uint32]chan *chainntnfs.BlockEpoch),
	}
}

func (m *mockNotifier) RegisterConfirmationsNtfn(txid *chainhash.Hash,
	_ []byte, numConfs, _ uint32) (*chainntnfs.ConfirmationEvent, error) {

	return nil, nil
}

func (m *mockNotifier) RegisterSpendNtfn(outpoint *wire.OutPoint, _ []byte,
	_ uint32) (*chainntnfs.SpendEvent, error) {
	return nil, nil
}

func (m *mockNotifier) notifyBlock(hash chainhash.Hash, height uint32) {
	m.RLock()
	defer m.RUnlock()

	for _, client := range m.epochClients {
		client <- &chainntnfs.BlockEpoch{
			Height: int32(height),
			Hash:   &hash,
		}
	}
}

func (m *mockNotifier) RegisterBlockEpochNtfn(
	bestBlock *chainntnfs.BlockEpoch) (*chainntnfs.BlockEpochEvent, error) {
	m.RLock()
	defer m.RUnlock()

	epochChan := make(chan *chainntnfs.BlockEpoch)
	clientID := m.clientCounter
	m.clientCounter++
	m.epochClients[clientID] = epochChan

	return &chainntnfs.BlockEpochEvent{
		Epochs: epochChan,
		Cancel: func() {},
	}, nil
}

func (m *mockNotifier) Start() error {
	return nil
}

func (m *mockNotifier) Stop() error {
	return nil
}

type annBatch struct {
	nodeAnn1 *lnwire.NodeAnnouncement
	nodeAnn2 *lnwire.NodeAnnouncement

	localChanAnn  *lnwire.ChannelAnnouncement
	remoteChanAnn *lnwire.ChannelAnnouncement

	chanUpdAnn1 *lnwire.ChannelUpdate
	chanUpdAnn2 *lnwire.ChannelUpdate

	localProofAnn  *lnwire.AnnounceSignatures
	remoteProofAnn *lnwire.AnnounceSignatures
}

func createAnnouncements(blockHeight uint32) (*annBatch, error) {
	var err error
	var batch annBatch
	timestamp := uint32(123456)

	batch.nodeAnn1, err = createNodeAnnouncement(nodeKeyPriv1, timestamp)
	if err != nil {
		return nil, err
	}

	batch.nodeAnn2, err = createNodeAnnouncement(nodeKeyPriv2, timestamp)
	if err != nil {
		return nil, err
	}

	batch.remoteChanAnn, err = createRemoteChannelAnnouncement(blockHeight)
	if err != nil {
		return nil, err
	}

	batch.localProofAnn = &lnwire.AnnounceSignatures{
		NodeSignature:    batch.remoteChanAnn.NodeSig1,
		BitcoinSignature: batch.remoteChanAnn.BitcoinSig1,
	}

	batch.remoteProofAnn = &lnwire.AnnounceSignatures{
		NodeSignature:    batch.remoteChanAnn.NodeSig2,
		BitcoinSignature: batch.remoteChanAnn.BitcoinSig2,
	}

	batch.localChanAnn, err = createRemoteChannelAnnouncement(blockHeight)
	if err != nil {
		return nil, err
	}

	batch.chanUpdAnn1, err = createUpdateAnnouncement(
		blockHeight, 0, nodeKeyPriv1, timestamp,
	)
	if err != nil {
		return nil, err
	}

	batch.chanUpdAnn2, err = createUpdateAnnouncement(
		blockHeight, 1, nodeKeyPriv2, timestamp,
	)
	if err != nil {
		return nil, err
	}

	return &batch, nil

}

func createNodeAnnouncement(priv *btcec.PrivateKey,
	timestamp uint32, extraBytes ...[]byte) (*lnwire.NodeAnnouncement, error) {

	var err error
	k := hex.EncodeToString(priv.Serialize())
	alias, err := lnwire.NewNodeAlias("kek" + k[:10])
	if err != nil {
		return nil, err
	}

	a := &lnwire.NodeAnnouncement{
		Timestamp: timestamp,
		Addresses: testAddrs,
		Alias:     alias,
		Features:  testFeatures,
	}
	copy(a.NodeID[:], priv.PubKey().SerializeCompressed())
	if len(extraBytes) == 1 {
		a.ExtraOpaqueData = extraBytes[0]
	}

	signer := mockSigner{priv}
	sig, err := SignAnnouncement(&signer, priv.PubKey(), a)
	if err != nil {
		return nil, err
	}

	a.Signature, err = lnwire.NewSigFromSignature(sig)
	if err != nil {
		return nil, err
	}

	return a, nil
}

func createUpdateAnnouncement(blockHeight uint32,
	flags lnwire.ChanUpdateChanFlags,
	nodeKey *btcec.PrivateKey, timestamp uint32,
	extraBytes ...[]byte) (*lnwire.ChannelUpdate, error) {

	var err error

	htlcMinMsat := lnwire.MilliSatoshi(prand.Int63())
	a := &lnwire.ChannelUpdate{
		ShortChannelID: lnwire.ShortChannelID{
			BlockHeight: blockHeight,
		},
		Timestamp:       timestamp,
		MessageFlags:    lnwire.ChanUpdateOptionMaxHtlc,
		ChannelFlags:    flags,
		TimeLockDelta:   uint16(prand.Int63()),
		HtlcMinimumMsat: htlcMinMsat,

		// Since the max HTLC must be greater than the min HTLC to pass channel
		// update validation, set it to double the min htlc.
		HtlcMaximumMsat: 2 * htlcMinMsat,
		FeeRate:         uint32(prand.Int31()),
		BaseFee:         uint32(prand.Int31()),
	}
	if len(extraBytes) == 1 {
		a.ExtraOpaqueData = extraBytes[0]
	}

	err = signUpdate(nodeKey, a)
	if err != nil {
		return nil, err
	}

	return a, nil
}

func signUpdate(nodeKey *btcec.PrivateKey, a *lnwire.ChannelUpdate) error {
	pub := nodeKey.PubKey()
	signer := mockSigner{nodeKey}
	sig, err := SignAnnouncement(&signer, pub, a)
	if err != nil {
		return err
	}

	a.Signature, err = lnwire.NewSigFromSignature(sig)
	if err != nil {
		return err
	}

	return nil
}

func createAnnouncementWithoutProof(blockHeight uint32,
	extraBytes ...[]byte) *lnwire.ChannelAnnouncement {

	a := &lnwire.ChannelAnnouncement{
		ShortChannelID: lnwire.ShortChannelID{
			BlockHeight: blockHeight,
			TxIndex:     0,
			TxPosition:  0,
		},
		Features: testFeatures,
	}
	copy(a.NodeID1[:], nodeKeyPub1.SerializeCompressed())
	copy(a.NodeID2[:], nodeKeyPub2.SerializeCompressed())
	copy(a.BitcoinKey1[:], bitcoinKeyPub1.SerializeCompressed())
	copy(a.BitcoinKey2[:], bitcoinKeyPub2.SerializeCompressed())
	if len(extraBytes) == 1 {
		a.ExtraOpaqueData = extraBytes[0]
	}

	return a
}

func createRemoteChannelAnnouncement(blockHeight uint32,
	extraBytes ...[]byte) (*lnwire.ChannelAnnouncement, error) {

	a := createAnnouncementWithoutProof(blockHeight, extraBytes...)

	pub := nodeKeyPriv1.PubKey()
	signer := mockSigner{nodeKeyPriv1}
	sig, err := SignAnnouncement(&signer, pub, a)
	if err != nil {
		return nil, err
	}
	a.NodeSig1, err = lnwire.NewSigFromSignature(sig)
	if err != nil {
		return nil, err
	}

	pub = nodeKeyPriv2.PubKey()
	signer = mockSigner{nodeKeyPriv2}
	sig, err = SignAnnouncement(&signer, pub, a)
	if err != nil {
		return nil, err
	}
	a.NodeSig2, err = lnwire.NewSigFromSignature(sig)
	if err != nil {
		return nil, err
	}

	pub = bitcoinKeyPriv1.PubKey()
	signer = mockSigner{bitcoinKeyPriv1}
	sig, err = SignAnnouncement(&signer, pub, a)
	if err != nil {
		return nil, err
	}
	a.BitcoinSig1, err = lnwire.NewSigFromSignature(sig)
	if err != nil {
		return nil, err
	}

	pub = bitcoinKeyPriv2.PubKey()
	signer = mockSigner{bitcoinKeyPriv2}
	sig, err = SignAnnouncement(&signer, pub, a)
	if err != nil {
		return nil, err
	}
	a.BitcoinSig2, err = lnwire.NewSigFromSignature(sig)
	if err != nil {
		return nil, err
	}

	return a, nil
}

type testCtx struct {
	gossiper           *AuthenticatedGossiper
	router             *mockGraphSource
	notifier           *mockNotifier
	broadcastedMessage chan msgWithSenders
}

func createTestCtx(startHeight uint32) (*testCtx, func(), error) {
	// Next we'll initialize an instance of the channel router with mock
	// versions of the chain and channel notifier. As we don't need to test
	// any p2p functionality, the peer send and switch send,
	// broadcast functions won't be populated.
	notifier := newMockNotifier()
	router := newMockRouter(startHeight)

	db, cleanUpDb, err := makeTestDB()
	if err != nil {
		return nil, nil, err
	}

	waitingProofStore, err := channeldb.NewWaitingProofStore(db)
	if err != nil {
		cleanUpDb()
		return nil, nil, err
	}

	broadcastedMessage := make(chan msgWithSenders, 10)
	gossiper := New(Config{
		Notifier: notifier,
		Broadcast: func(senders map[routing.Vertex]struct{},
			msgs ...lnwire.Message) error {

			for _, msg := range msgs {
				broadcastedMessage <- msgWithSenders{
					msg:     msg,
					senders: senders,
				}
			}

			return nil
		},
		NotifyWhenOnline: func(target *btcec.PublicKey,
			peerChan chan<- lnpeer.Peer) {
			peerChan <- &mockPeer{target, nil, nil}
		},
		NotifyWhenOffline: func(_ [33]byte) <-chan struct{} {
			c := make(chan struct{})
			return c
		},
<<<<<<< HEAD
		Router:                    router,
		TrickleDelay:              trickleDelay,
		RetransmitDelay:           retransmitDelay,
		ProofMatureDelta:          proofMatureDelta,
		WaitingProofStore:         waitingProofStore,
		MessageStore:              newMockMessageStore(),
		RotateTicker:              ticker.NewForce(DefaultSyncerRotationInterval),
		FullSyncTicker:            ticker.NewForce(DefaultFullSyncInterval),
		ActiveSyncerTimeoutTicker: ticker.NewForce(DefaultActiveSyncerTimeout),
		NumActiveSyncers:          3,
=======
		Router:            router,
		TrickleDelay:      trickleDelay,
		RetransmitDelay:   retransmitDelay,
		ProofMatureDelta:  proofMatureDelta,
		WaitingProofStore: waitingProofStore,
		MessageStore:      newMockMessageStore(),
		LiveEdgeHorizon:   routing.DefaultChannelPruneExpiry,
>>>>>>> a0629520
	}, nodeKeyPub1)

	if err := gossiper.Start(); err != nil {
		cleanUpDb()
		return nil, nil, fmt.Errorf("unable to start router: %v", err)
	}

	cleanUp := func() {
		gossiper.Stop()
		cleanUpDb()
	}

	return &testCtx{
		router:             router,
		notifier:           notifier,
		gossiper:           gossiper,
		broadcastedMessage: broadcastedMessage,
	}, cleanUp, nil
}

// TestProcessAnnouncement checks that mature announcements are propagated to
// the router subsystem.
func TestProcessAnnouncement(t *testing.T) {
	t.Parallel()

	timestamp := uint32(123456)

	ctx, cleanup, err := createTestCtx(0)
	if err != nil {
		t.Fatalf("can't create context: %v", err)
	}
	defer cleanup()

	assertSenderExistence := func(sender *btcec.PublicKey, msg msgWithSenders) {
		if _, ok := msg.senders[routing.NewVertex(sender)]; !ok {
			t.Fatalf("sender=%x not present in %v",
				sender.SerializeCompressed(), spew.Sdump(msg))
		}
	}

	nodePeer := &mockPeer{nodeKeyPriv1.PubKey(), nil, nil}

	// First, we'll craft a valid remote channel announcement and send it to
	// the gossiper so that it can be processed.
	ca, err := createRemoteChannelAnnouncement(0)
	if err != nil {
		t.Fatalf("can't create channel announcement: %v", err)
	}

	select {
	case err = <-ctx.gossiper.ProcessRemoteAnnouncement(ca, nodePeer):
	case <-time.After(2 * time.Second):
		t.Fatal("remote announcement not processed")
	}
	if err != nil {
		t.Fatalf("can't process remote announcement: %v", err)
	}

	// The announcement should be broadcast and included in our local view
	// of the graph.
	select {
	case msg := <-ctx.broadcastedMessage:
		assertSenderExistence(nodePeer.IdentityKey(), msg)
	case <-time.After(2 * trickleDelay):
		t.Fatal("announcement wasn't proceeded")
	}

	if len(ctx.router.infos) != 1 {
		t.Fatalf("edge wasn't added to router: %v", err)
	}

	// We'll then craft the channel policy of the remote party and also send
	// it to the gossiper.
	ua, err := createUpdateAnnouncement(0, 0, nodeKeyPriv1, timestamp)
	if err != nil {
		t.Fatalf("can't create update announcement: %v", err)
	}

	select {
	case err = <-ctx.gossiper.ProcessRemoteAnnouncement(ua, nodePeer):
	case <-time.After(2 * time.Second):
		t.Fatal("remote announcement not processed")
	}
	if err != nil {
		t.Fatalf("can't process remote announcement: %v", err)
	}

	// The channel policy should be broadcast to the rest of the network.
	select {
	case msg := <-ctx.broadcastedMessage:
		assertSenderExistence(nodePeer.IdentityKey(), msg)
	case <-time.After(2 * trickleDelay):
		t.Fatal("announcement wasn't proceeded")
	}

	if len(ctx.router.edges) != 1 {
		t.Fatalf("edge update wasn't added to router: %v", err)
	}

	// Finally, we'll craft the remote party's node announcement.
	na, err := createNodeAnnouncement(nodeKeyPriv1, timestamp)
	if err != nil {
		t.Fatalf("can't create node announcement: %v", err)
	}

	select {
	case err = <-ctx.gossiper.ProcessRemoteAnnouncement(na, nodePeer):
	case <-time.After(2 * time.Second):
		t.Fatal("remote announcement not processed")
	}
	if err != nil {
		t.Fatalf("can't process remote announcement: %v", err)
	}

	// It should also be broadcast to the network and included in our local
	// view of the graph.
	select {
	case msg := <-ctx.broadcastedMessage:
		assertSenderExistence(nodePeer.IdentityKey(), msg)
	case <-time.After(2 * trickleDelay):
		t.Fatal("announcement wasn't proceeded")
	}

	if len(ctx.router.nodes) != 1 {
		t.Fatalf("node wasn't added to router: %v", err)
	}
}

// TestPrematureAnnouncement checks that premature announcements are
// not propagated to the router subsystem until block with according
// block height received.
func TestPrematureAnnouncement(t *testing.T) {
	t.Parallel()

	timestamp := uint32(123456)

	ctx, cleanup, err := createTestCtx(0)
	if err != nil {
		t.Fatalf("can't create context: %v", err)
	}
	defer cleanup()

	_, err = createNodeAnnouncement(nodeKeyPriv1, timestamp)
	if err != nil {
		t.Fatalf("can't create node announcement: %v", err)
	}

	nodePeer := &mockPeer{nodeKeyPriv1.PubKey(), nil, nil}

	// Pretending that we receive the valid channel announcement from
	// remote side, but block height of this announcement is greater than
	// highest know to us, for that reason it should be added to the
	// repeat/premature batch.
	ca, err := createRemoteChannelAnnouncement(1)
	if err != nil {
		t.Fatalf("can't create channel announcement: %v", err)
	}

	select {
	case <-ctx.gossiper.ProcessRemoteAnnouncement(ca, nodePeer):
		t.Fatal("announcement was proceeded")
	case <-time.After(100 * time.Millisecond):
	}

	if len(ctx.router.infos) != 0 {
		t.Fatal("edge was added to router")
	}

	// Pretending that we receive the valid channel update announcement from
	// remote side, but block height of this announcement is greater than
	// highest know to us, for that reason it should be added to the
	// repeat/premature batch.
	ua, err := createUpdateAnnouncement(1, 0, nodeKeyPriv1, timestamp)
	if err != nil {
		t.Fatalf("can't create update announcement: %v", err)
	}

	select {
	case <-ctx.gossiper.ProcessRemoteAnnouncement(ua, nodePeer):
		t.Fatal("announcement was proceeded")
	case <-time.After(100 * time.Millisecond):
	}

	if len(ctx.router.edges) != 0 {
		t.Fatal("edge update was added to router")
	}

	// Generate new block and waiting the previously added announcements
	// to be proceeded.
	newBlock := &wire.MsgBlock{}
	ctx.notifier.notifyBlock(newBlock.Header.BlockHash(), 1)

	select {
	case <-ctx.broadcastedMessage:
	case <-time.After(2 * trickleDelay):
		t.Fatal("announcement wasn't broadcasted")
	}

	if len(ctx.router.infos) != 1 {
		t.Fatalf("edge wasn't added to router: %v", err)
	}

	select {
	case <-ctx.broadcastedMessage:
	case <-time.After(2 * trickleDelay):
		t.Fatal("announcement wasn't broadcasted")
	}

	if len(ctx.router.edges) != 1 {
		t.Fatalf("edge update wasn't added to router: %v", err)
	}
}

// TestSignatureAnnouncementLocalFirst ensures that the AuthenticatedGossiper
// properly processes partial and fully announcement signatures message.
func TestSignatureAnnouncementLocalFirst(t *testing.T) {
	t.Parallel()

	ctx, cleanup, err := createTestCtx(uint32(proofMatureDelta))
	if err != nil {
		t.Fatalf("can't create context: %v", err)
	}
	defer cleanup()

	// Set up a channel that we can use to inspect the messages sent
	// directly from the gossiper.
	sentMsgs := make(chan lnwire.Message, 10)
	ctx.gossiper.reliableSender.cfg.NotifyWhenOnline = func(target *btcec.PublicKey,
		peerChan chan<- lnpeer.Peer) {

		select {
		case peerChan <- &mockPeer{target, sentMsgs, ctx.gossiper.quit}:
		case <-ctx.gossiper.quit:
		}
	}

	batch, err := createAnnouncements(0)
	if err != nil {
		t.Fatalf("can't generate announcements: %v", err)
	}

	localKey, err := btcec.ParsePubKey(batch.nodeAnn1.NodeID[:], btcec.S256())
	if err != nil {
		t.Fatalf("unable to parse pubkey: %v", err)
	}
	remoteKey, err := btcec.ParsePubKey(batch.nodeAnn2.NodeID[:], btcec.S256())
	if err != nil {
		t.Fatalf("unable to parse pubkey: %v", err)
	}
	remotePeer := &mockPeer{remoteKey, sentMsgs, ctx.gossiper.quit}

	// Recreate lightning network topology. Initialize router with channel
	// between two nodes.
	select {
	case err = <-ctx.gossiper.ProcessLocalAnnouncement(
		batch.localChanAnn, localKey,
	):
	case <-time.After(2 * time.Second):
		t.Fatal("did not process local announcement")
	}
	if err != nil {
		t.Fatalf("unable to process channel ann: %v", err)
	}
	select {
	case <-ctx.broadcastedMessage:
		t.Fatal("channel announcement was broadcast")
	case <-time.After(2 * trickleDelay):
	}

	select {
	case err = <-ctx.gossiper.ProcessLocalAnnouncement(
		batch.chanUpdAnn1, localKey,
	):
	case <-time.After(2 * time.Second):
		t.Fatal("did not process local announcement")
	}
	if err != nil {
		t.Fatalf("unable to process channel update: %v", err)
	}
	select {
	case <-ctx.broadcastedMessage:
		t.Fatal("channel update announcement was broadcast")
	case <-time.After(2 * trickleDelay):
	}

	select {
	case err = <-ctx.gossiper.ProcessLocalAnnouncement(
		batch.nodeAnn1, localKey,
	):
	case <-time.After(2 * time.Second):
		t.Fatal("did not process local announcement")
	}
	if err != nil {
		t.Fatalf("unable to process node ann: %v", err)
	}
	select {
	case <-ctx.broadcastedMessage:
		t.Fatal("node announcement was broadcast")
	case <-time.After(2 * trickleDelay):
	}

	// The local ChannelUpdate should now be sent directly to the remote peer,
	// such that the edge can be used for routing, regardless if this channel
	// is announced or not (private channel).
	select {
	case msg := <-sentMsgs:
		assertMessage(t, batch.chanUpdAnn1, msg)
	case <-time.After(1 * time.Second):
		t.Fatal("gossiper did not send channel update to peer")
	}

	select {
	case err = <-ctx.gossiper.ProcessRemoteAnnouncement(
		batch.chanUpdAnn2, remotePeer,
	):
	case <-time.After(2 * time.Second):
		t.Fatal("did not process remote announcement")
	}
	if err != nil {
		t.Fatalf("unable to process channel update: %v", err)
	}
	select {
	case <-ctx.broadcastedMessage:
		t.Fatal("channel update announcement was broadcast")
	case <-time.After(2 * trickleDelay):
	}

	select {
	case err = <-ctx.gossiper.ProcessRemoteAnnouncement(
		batch.nodeAnn2, remotePeer,
	):
	case <-time.After(2 * time.Second):
		t.Fatal("did not process remote announcement")
	}
	if err != nil {
		t.Fatalf("unable to process node ann: %v", err)
	}
	select {
	case <-ctx.broadcastedMessage:
		t.Fatal("node announcement was broadcast")
	case <-time.After(2 * trickleDelay):
	}

	// Pretending that we receive local channel announcement from funding
	// manager, thereby kick off the announcement exchange process.
	select {
	case err = <-ctx.gossiper.ProcessLocalAnnouncement(
		batch.localProofAnn, localKey,
	):
	case <-time.After(2 * time.Second):
		t.Fatal("did not process remote announcement")
	}
	if err != nil {
		t.Fatalf("unable to process local proof: %v", err)
	}

	select {
	case <-ctx.broadcastedMessage:
		t.Fatal("announcements were broadcast")
	case <-time.After(2 * trickleDelay):
	}

	number := 0
	if err := ctx.gossiper.cfg.WaitingProofStore.ForAll(
		func(*channeldb.WaitingProof) error {
			number++
			return nil
		},
	); err != nil {
		t.Fatalf("unable to retrieve objects from store: %v", err)
	}

	if number != 1 {
		t.Fatal("wrong number of objects in storage")
	}

	select {
	case err = <-ctx.gossiper.ProcessRemoteAnnouncement(
		batch.remoteProofAnn, remotePeer,
	):
	case <-time.After(2 * time.Second):
		t.Fatal("did not process remote announcement")
	}
	if err != nil {
		t.Fatalf("unable to process remote proof: %v", err)
	}

	for i := 0; i < 5; i++ {
		select {
		case <-ctx.broadcastedMessage:
		case <-time.After(time.Second):
			t.Fatal("announcement wasn't broadcast")
		}
	}

	number = 0
	if err := ctx.gossiper.cfg.WaitingProofStore.ForAll(
		func(*channeldb.WaitingProof) error {
			number++
			return nil
		},
	); err != nil && err != channeldb.ErrWaitingProofNotFound {
		t.Fatalf("unable to retrieve objects from store: %v", err)
	}

	if number != 0 {
		t.Fatal("waiting proof should be removed from storage")
	}
}

// TestOrphanSignatureAnnouncement ensures that the gossiper properly
// processes announcement with unknown channel ids.
func TestOrphanSignatureAnnouncement(t *testing.T) {
	t.Parallel()

	ctx, cleanup, err := createTestCtx(uint32(proofMatureDelta))
	if err != nil {
		t.Fatalf("can't create context: %v", err)
	}
	defer cleanup()

	// Set up a channel that we can use to inspect the messages sent
	// directly from the gossiper.
	sentMsgs := make(chan lnwire.Message, 10)
	ctx.gossiper.reliableSender.cfg.NotifyWhenOnline = func(target *btcec.PublicKey,
		peerChan chan<- lnpeer.Peer) {

		select {
		case peerChan <- &mockPeer{target, sentMsgs, ctx.gossiper.quit}:
		case <-ctx.gossiper.quit:
		}
	}

	batch, err := createAnnouncements(0)
	if err != nil {
		t.Fatalf("can't generate announcements: %v", err)
	}

	localKey, err := btcec.ParsePubKey(batch.nodeAnn1.NodeID[:], btcec.S256())
	if err != nil {
		t.Fatalf("unable to parse pubkey: %v", err)
	}
	remoteKey, err := btcec.ParsePubKey(batch.nodeAnn2.NodeID[:], btcec.S256())
	if err != nil {
		t.Fatalf("unable to parse pubkey: %v", err)
	}
	remotePeer := &mockPeer{remoteKey, sentMsgs, ctx.gossiper.quit}

	// Pretending that we receive local channel announcement from funding
	// manager, thereby kick off the announcement exchange process, in
	// this case the announcement should be added in the orphan batch
	// because we haven't announce the channel yet.
	select {
	case err = <-ctx.gossiper.ProcessRemoteAnnouncement(batch.remoteProofAnn,
		remotePeer):
	case <-time.After(2 * time.Second):
		t.Fatal("did not process remote announcement")
	}
	if err != nil {
		t.Fatalf("unable to proceed announcement: %v", err)
	}

	number := 0
	if err := ctx.gossiper.cfg.WaitingProofStore.ForAll(
		func(*channeldb.WaitingProof) error {
			number++
			return nil
		},
	); err != nil {
		t.Fatalf("unable to retrieve objects from store: %v", err)
	}

	if number != 1 {
		t.Fatal("wrong number of objects in storage")
	}

	// Recreate lightning network topology. Initialize router with channel
	// between two nodes.
	select {
	case err = <-ctx.gossiper.ProcessLocalAnnouncement(batch.localChanAnn,
		localKey):
	case <-time.After(2 * time.Second):
		t.Fatal("did not process local announcement")
	}

	if err != nil {
		t.Fatalf("unable to process: %v", err)
	}

	select {
	case <-ctx.broadcastedMessage:
		t.Fatal("channel announcement was broadcast")
	case <-time.After(2 * trickleDelay):
	}

	select {
	case err = <-ctx.gossiper.ProcessLocalAnnouncement(batch.chanUpdAnn1,
		localKey):
	case <-time.After(2 * time.Second):
		t.Fatal("did not process local announcement")
	}
	if err != nil {
		t.Fatalf("unable to process: %v", err)
	}

	select {
	case <-ctx.broadcastedMessage:
		t.Fatal("channel update announcement was broadcast")
	case <-time.After(2 * trickleDelay):
	}

	select {
	case err = <-ctx.gossiper.ProcessLocalAnnouncement(
		batch.nodeAnn1, localKey,
	):
	case <-time.After(2 * time.Second):
		t.Fatal("did not process local announcement")
	}
	if err != nil {
		t.Fatalf("unable to process node ann: %v", err)
	}
	select {
	case <-ctx.broadcastedMessage:
		t.Fatal("node announcement was broadcast")
	case <-time.After(2 * trickleDelay):
	}

	// The local ChannelUpdate should now be sent directly to the remote peer,
	// such that the edge can be used for routing, regardless if this channel
	// is announced or not (private channel).
	select {
	case msg := <-sentMsgs:
		assertMessage(t, batch.chanUpdAnn1, msg)
	case <-time.After(1 * time.Second):
		t.Fatal("gossiper did not send channel update to peer")
	}

	select {
	case err = <-ctx.gossiper.ProcessRemoteAnnouncement(batch.chanUpdAnn2,
		remotePeer):
	case <-time.After(2 * time.Second):
		t.Fatal("did not process remote announcement")
	}
	if err != nil {
		t.Fatalf("unable to process node ann: %v", err)
	}
	select {
	case <-ctx.broadcastedMessage:
		t.Fatal("channel update announcement was broadcast")
	case <-time.After(2 * trickleDelay):
	}

	select {
	case err = <-ctx.gossiper.ProcessRemoteAnnouncement(
		batch.nodeAnn2, remotePeer,
	):
	case <-time.After(2 * time.Second):
		t.Fatal("did not process remote announcement")
	}
	if err != nil {
		t.Fatalf("unable to process: %v", err)
	}
	select {
	case <-ctx.broadcastedMessage:
		t.Fatal("node announcement announcement was broadcast")
	case <-time.After(2 * trickleDelay):
	}

	// After that we process local announcement, and waiting to receive
	// the channel announcement.
	select {
	case err = <-ctx.gossiper.ProcessLocalAnnouncement(batch.localProofAnn,
		localKey):
	case <-time.After(2 * time.Second):
		t.Fatal("did not process remote announcement")
	}
	if err != nil {
		t.Fatalf("unable to process: %v", err)
	}

	// The local proof should be sent to the remote peer.
	select {
	case msg := <-sentMsgs:
		assertMessage(t, batch.localProofAnn, msg)
	case <-time.After(2 * time.Second):
		t.Fatalf("local proof was not sent to peer")
	}

	// And since both remote and local announcements are processed, we
	// should be broadcasting the final channel announcements.
	for i := 0; i < 5; i++ {
		select {
		case <-ctx.broadcastedMessage:
		case <-time.After(time.Second):
			t.Fatal("announcement wasn't broadcast")
		}
	}

	number = 0
	if err := ctx.gossiper.cfg.WaitingProofStore.ForAll(
		func(p *channeldb.WaitingProof) error {
			number++
			return nil
		},
	); err != nil {
		t.Fatalf("unable to retrieve objects from store: %v", err)
	}

	if number != 0 {
		t.Fatalf("wrong number of objects in storage: %v", number)
	}
}

// TestSignatureAnnouncementRetryAtStartup tests that if we restart the
// gossiper, it will retry sending the AnnounceSignatures to the peer if it did
// not succeed before shutting down, and the full channel proof is not yet
// assembled.
func TestSignatureAnnouncementRetryAtStartup(t *testing.T) {
	t.Parallel()

	ctx, cleanup, err := createTestCtx(uint32(proofMatureDelta))
	if err != nil {
		t.Fatalf("can't create context: %v", err)
	}
	defer cleanup()

	batch, err := createAnnouncements(0)
	if err != nil {
		t.Fatalf("can't generate announcements: %v", err)
	}

	localKey, err := btcec.ParsePubKey(batch.nodeAnn1.NodeID[:], btcec.S256())
	if err != nil {
		t.Fatalf("unable to parse pubkey: %v", err)
	}
	remoteKey, err := btcec.ParsePubKey(batch.nodeAnn2.NodeID[:], btcec.S256())
	if err != nil {
		t.Fatalf("unable to parse pubkey: %v", err)
	}

	// Set up a channel to intercept the messages sent to the remote peer.
	sentToPeer := make(chan lnwire.Message, 1)
	remotePeer := &mockPeer{remoteKey, sentToPeer, ctx.gossiper.quit}

	// Override NotifyWhenOnline to return the remote peer which we expect
	// meesages to be sent to.
	ctx.gossiper.reliableSender.cfg.NotifyWhenOnline = func(peer *btcec.PublicKey,
		peerChan chan<- lnpeer.Peer) {

		peerChan <- remotePeer
	}

	// Override NotifyWhenOffline to return the channel which will notify
	// the gossiper that the peer is offline. We'll use this to signal that
	// the peer is offline so that the gossiper requests a notification when
	// it comes back online.
	notifyOffline := make(chan chan struct{}, 1)
	ctx.gossiper.reliableSender.cfg.NotifyWhenOffline = func(
		_ [33]byte) <-chan struct{} {

		c := make(chan struct{})
		notifyOffline <- c
		return c
	}

	// Recreate lightning network topology. Initialize router with channel
	// between two nodes.
	select {
	case err = <-ctx.gossiper.ProcessLocalAnnouncement(
		batch.localChanAnn, localKey,
	):
	case <-time.After(2 * time.Second):
		t.Fatal("did not process local announcement")
	}
	if err != nil {
		t.Fatalf("unable to process channel ann: %v", err)
	}
	select {
	case <-ctx.broadcastedMessage:
		t.Fatal("channel announcement was broadcast")
	case <-time.After(2 * trickleDelay):
	}

	select {
	case err = <-ctx.gossiper.ProcessLocalAnnouncement(
		batch.chanUpdAnn1, localKey,
	):
	case <-time.After(2 * time.Second):
		t.Fatal("did not process local announcement")
	}
	if err != nil {
		t.Fatalf("unable to process channel update: %v", err)
	}
	select {
	case <-ctx.broadcastedMessage:
		t.Fatal("channel update announcement was broadcast")
	case <-time.After(2 * trickleDelay):
	}
	select {
	case msg := <-sentToPeer:
		assertMessage(t, batch.chanUpdAnn1, msg)
	case <-time.After(1 * time.Second):
		t.Fatal("gossiper did not send channel update to peer")
	}

	select {
	case err = <-ctx.gossiper.ProcessLocalAnnouncement(
		batch.nodeAnn1, localKey,
	):
	case <-time.After(2 * time.Second):
		t.Fatal("did not process local announcement")
	}
	if err != nil {
		t.Fatalf("unable to process node ann: %v", err)
	}
	select {
	case <-ctx.broadcastedMessage:
		t.Fatal("node announcement was broadcast")
	case <-time.After(2 * trickleDelay):
	}

	select {
	case err = <-ctx.gossiper.ProcessRemoteAnnouncement(
		batch.chanUpdAnn2, remotePeer,
	):
	case <-time.After(2 * time.Second):
		t.Fatal("did not process remote announcement")
	}
	if err != nil {
		t.Fatalf("unable to process channel update: %v", err)
	}
	select {
	case <-ctx.broadcastedMessage:
		t.Fatal("channel update announcement was broadcast")
	case <-time.After(2 * trickleDelay):
	}

	select {
	case err = <-ctx.gossiper.ProcessRemoteAnnouncement(
		batch.nodeAnn2, remotePeer,
	):
	case <-time.After(2 * time.Second):
		t.Fatal("did not process local announcement")
	}
	if err != nil {
		t.Fatalf("unable to process node ann: %v", err)
	}
	select {
	case <-ctx.broadcastedMessage:
		t.Fatal("node announcement was broadcast")
	case <-time.After(2 * trickleDelay):
	}

	// Since the reliable send to the remote peer of the local channel proof
	// requires a notification when the peer comes online, we'll capture the
	// channel through which it gets sent to control exactly when to
	// dispatch it.
	notifyPeers := make(chan chan<- lnpeer.Peer, 1)
	ctx.gossiper.reliableSender.cfg.NotifyWhenOnline = func(peer *btcec.PublicKey,
		connectedChan chan<- lnpeer.Peer) {
		notifyPeers <- connectedChan
	}

	// Before sending the local channel proof, we'll notify that the peer is
	// offline, so that it's not sent to the peer.
	var peerOffline chan struct{}
	select {
	case peerOffline = <-notifyOffline:
	case <-time.After(2 * time.Second):
		t.Fatalf("gossiper did not request notification for when " +
			"peer disconnects")
	}
	close(peerOffline)

	// Pretending that we receive local channel announcement from funding
	// manager, thereby kick off the announcement exchange process.
	select {
	case err = <-ctx.gossiper.ProcessLocalAnnouncement(batch.localProofAnn,
		localKey):
	case <-time.After(2 * time.Second):
		t.Fatal("did not process remote announcement")
	}
	if err != nil {
		t.Fatalf("unable to process :%v", err)
	}

	// The gossiper should register for a notification for when the peer is
	// online.
	select {
	case <-notifyPeers:
	case <-time.After(2 * time.Second):
		t.Fatalf("gossiper did not ask to get notified when " +
			"peer is online")
	}

	// The proof should not be broadcast yet since we're still missing the
	// remote party's.
	select {
	case <-ctx.broadcastedMessage:
		t.Fatal("announcements were broadcast")
	case <-time.After(2 * trickleDelay):
	}

	// And it shouldn't be sent to the peer either as they are offline.
	select {
	case msg := <-sentToPeer:
		t.Fatalf("received unexpected message: %v", spew.Sdump(msg))
	case <-time.After(time.Second):
	}

	number := 0
	if err := ctx.gossiper.cfg.WaitingProofStore.ForAll(
		func(*channeldb.WaitingProof) error {
			number++
			return nil
		},
	); err != nil {
		t.Fatalf("unable to retrieve objects from store: %v", err)
	}

	if number != 1 {
		t.Fatal("wrong number of objects in storage")
	}

	// Restart the gossiper and restore its original NotifyWhenOnline and
	// NotifyWhenOffline methods. This should trigger a new attempt to send
	// the message to the peer.
	ctx.gossiper.Stop()
	gossiper := New(Config{
<<<<<<< HEAD
		Notifier:                  ctx.gossiper.cfg.Notifier,
		Broadcast:                 ctx.gossiper.cfg.Broadcast,
		NotifyWhenOnline:          ctx.gossiper.reliableSender.cfg.NotifyWhenOnline,
		NotifyWhenOffline:         ctx.gossiper.reliableSender.cfg.NotifyWhenOffline,
		Router:                    ctx.gossiper.cfg.Router,
		TrickleDelay:              trickleDelay,
		RetransmitDelay:           retransmitDelay,
		ProofMatureDelta:          proofMatureDelta,
		WaitingProofStore:         ctx.gossiper.cfg.WaitingProofStore,
		MessageStore:              ctx.gossiper.cfg.MessageStore,
		RotateTicker:              ticker.NewForce(DefaultSyncerRotationInterval),
		FullSyncTicker:            ticker.NewForce(DefaultFullSyncInterval),
		ActiveSyncerTimeoutTicker: ticker.NewForce(DefaultActiveSyncerTimeout),
		NumActiveSyncers:          3,
=======
		Notifier:          ctx.gossiper.cfg.Notifier,
		Broadcast:         ctx.gossiper.cfg.Broadcast,
		NotifyWhenOnline:  ctx.gossiper.reliableSender.cfg.NotifyWhenOnline,
		NotifyWhenOffline: ctx.gossiper.reliableSender.cfg.NotifyWhenOffline,
		Router:            ctx.gossiper.cfg.Router,
		TrickleDelay:      trickleDelay,
		RetransmitDelay:   retransmitDelay,
		ProofMatureDelta:  proofMatureDelta,
		WaitingProofStore: ctx.gossiper.cfg.WaitingProofStore,
		MessageStore:      ctx.gossiper.cfg.MessageStore,
		LiveEdgeHorizon:   ctx.gossiper.cfg.LiveEdgeHorizon,
>>>>>>> a0629520
	}, ctx.gossiper.selfKey)
	if err != nil {
		t.Fatalf("unable to recreate gossiper: %v", err)
	}
	if err := gossiper.Start(); err != nil {
		t.Fatalf("unable to start recreated gossiper: %v", err)
	}
	defer gossiper.Stop()

	ctx.gossiper = gossiper
	remotePeer.quit = ctx.gossiper.quit

	// After starting up, the gossiper will see that it has a proof in the
	// WaitingProofStore, and will retry sending its part to the remote.
	// It should register for a notification for when the peer is online.
	var peerChan chan<- lnpeer.Peer
	select {
	case peerChan = <-notifyPeers:
	case <-time.After(2 * time.Second):
		t.Fatalf("gossiper did not ask to get notified when " +
			"peer is online")
	}

	// Notify that peer is now online. This should allow the proof to be
	// sent.
	peerChan <- remotePeer

out:
	for {
		select {
		case msg := <-sentToPeer:
			// Since the ChannelUpdate will also be resent as it is
			// sent reliably, we'll need to filter it out.
			if _, ok := msg.(*lnwire.AnnounceSignatures); !ok {
				continue
			}

			assertMessage(t, batch.localProofAnn, msg)
			break out
		case <-time.After(2 * time.Second):
			t.Fatalf("gossiper did not send message when peer " +
				"came online")
		}
	}

	// Now exchanging the remote channel proof, the channel announcement
	// broadcast should continue as normal.
	select {
	case err = <-ctx.gossiper.ProcessRemoteAnnouncement(
		batch.remoteProofAnn, remotePeer,
	):
	case <-time.After(2 * time.Second):
		t.Fatal("did not process remote announcement")
	}
	if err != nil {
		t.Fatalf("unable to process :%v", err)
	}

	for i := 0; i < 5; i++ {
		select {
		case <-ctx.broadcastedMessage:
		case <-time.After(time.Second):
			t.Fatal("announcement wasn't broadcast")
		}
	}

	number = 0
	if err := ctx.gossiper.cfg.WaitingProofStore.ForAll(
		func(*channeldb.WaitingProof) error {
			number++
			return nil
		},
	); err != nil && err != channeldb.ErrWaitingProofNotFound {
		t.Fatalf("unable to retrieve objects from store: %v", err)
	}

	if number != 0 {
		t.Fatal("waiting proof should be removed from storage")
	}
}

// TestSignatureAnnouncementFullProofWhenRemoteProof tests that if a remote
// proof is received when we already have the full proof, the gossiper will send
// the full proof (ChannelAnnouncement) to the remote peer.
func TestSignatureAnnouncementFullProofWhenRemoteProof(t *testing.T) {
	t.Parallel()

	ctx, cleanup, err := createTestCtx(uint32(proofMatureDelta))
	if err != nil {
		t.Fatalf("can't create context: %v", err)
	}
	defer cleanup()

	batch, err := createAnnouncements(0)
	if err != nil {
		t.Fatalf("can't generate announcements: %v", err)
	}

	localKey, err := btcec.ParsePubKey(batch.nodeAnn1.NodeID[:], btcec.S256())
	if err != nil {
		t.Fatalf("unable to parse pubkey: %v", err)
	}
	remoteKey, err := btcec.ParsePubKey(batch.nodeAnn2.NodeID[:], btcec.S256())
	if err != nil {
		t.Fatalf("unable to parse pubkey: %v", err)
	}

	// Set up a channel we can use to inspect messages sent by the
	// gossiper to the remote peer.
	sentToPeer := make(chan lnwire.Message, 1)
	remotePeer := &mockPeer{remoteKey, sentToPeer, ctx.gossiper.quit}

	// Override NotifyWhenOnline to return the remote peer which we expect
	// meesages to be sent to.
	ctx.gossiper.reliableSender.cfg.NotifyWhenOnline = func(peer *btcec.PublicKey,
		peerChan chan<- lnpeer.Peer) {

		peerChan <- remotePeer
	}

	// Recreate lightning network topology. Initialize router with channel
	// between two nodes.
	select {
	case err = <-ctx.gossiper.ProcessLocalAnnouncement(
		batch.localChanAnn, localKey,
	):
	case <-time.After(2 * time.Second):
		t.Fatal("did not process local announcement")
	}
	if err != nil {
		t.Fatalf("unable to process channel ann: %v", err)
	}
	select {
	case <-ctx.broadcastedMessage:
		t.Fatal("channel announcement was broadcast")
	case <-time.After(2 * trickleDelay):
	}

	select {
	case err = <-ctx.gossiper.ProcessLocalAnnouncement(
		batch.chanUpdAnn1, localKey,
	):
	case <-time.After(2 * time.Second):
		t.Fatal("did not process local announcement")
	}
	if err != nil {
		t.Fatalf("unable to process channel update: %v", err)
	}
	select {
	case <-ctx.broadcastedMessage:
		t.Fatal("channel update announcement was broadcast")
	case <-time.After(2 * trickleDelay):
	}
	select {
	case msg := <-sentToPeer:
		assertMessage(t, batch.chanUpdAnn1, msg)
	case <-time.After(2 * time.Second):
		t.Fatal("gossiper did not send channel update to remove peer")
	}

	select {
	case err = <-ctx.gossiper.ProcessLocalAnnouncement(
		batch.nodeAnn1, localKey,
	):
	case <-time.After(2 * time.Second):
		t.Fatal("did not process local announcement")
	}
	if err != nil {
		t.Fatalf("unable to process node ann:%v", err)
	}
	select {
	case <-ctx.broadcastedMessage:
		t.Fatal("node announcement was broadcast")
	case <-time.After(2 * trickleDelay):
	}

	select {
	case err = <-ctx.gossiper.ProcessRemoteAnnouncement(
		batch.chanUpdAnn2, remotePeer,
	):
	case <-time.After(2 * time.Second):
		t.Fatal("did not process remote announcement")
	}
	if err != nil {
		t.Fatalf("unable to process channel update: %v", err)
	}
	select {
	case <-ctx.broadcastedMessage:
		t.Fatal("channel update announcement was broadcast")
	case <-time.After(2 * trickleDelay):
	}

	select {
	case err = <-ctx.gossiper.ProcessRemoteAnnouncement(
		batch.nodeAnn2, remotePeer,
	):
	case <-time.After(2 * time.Second):
		t.Fatal("did not process remote announcement")
	}
	if err != nil {
		t.Fatalf("unable to process node ann: %v", err)
	}
	select {
	case <-ctx.broadcastedMessage:
		t.Fatal("node announcement was broadcast")
	case <-time.After(2 * trickleDelay):
	}

	// Pretending that we receive local channel announcement from funding
	// manager, thereby kick off the announcement exchange process.
	select {
	case err = <-ctx.gossiper.ProcessLocalAnnouncement(
		batch.localProofAnn, localKey,
	):
	case <-time.After(2 * time.Second):
		t.Fatal("did not process local announcement")
	}
	if err != nil {
		t.Fatalf("unable to process local proof: %v", err)
	}

	select {
	case err = <-ctx.gossiper.ProcessRemoteAnnouncement(
		batch.remoteProofAnn, remotePeer,
	):
	case <-time.After(2 * time.Second):
		t.Fatal("did not process local announcement")
	}
	if err != nil {
		t.Fatalf("unable to process remote proof: %v", err)
	}

	// We expect the gossiper to send this message to the remote peer.
	select {
	case msg := <-sentToPeer:
		assertMessage(t, batch.localProofAnn, msg)
	case <-time.After(2 * time.Second):
		t.Fatal("did not send local proof to peer")
	}

	// All channel and node announcements should be broadcast.
	for i := 0; i < 5; i++ {
		select {
		case <-ctx.broadcastedMessage:
		case <-time.After(time.Second):
			t.Fatal("announcement wasn't broadcast")
		}
	}

	number := 0
	if err := ctx.gossiper.cfg.WaitingProofStore.ForAll(
		func(*channeldb.WaitingProof) error {
			number++
			return nil
		},
	); err != nil && err != channeldb.ErrWaitingProofNotFound {
		t.Fatalf("unable to retrieve objects from store: %v", err)
	}

	if number != 0 {
		t.Fatal("waiting proof should be removed from storage")
	}

	// Now give the gossiper the remote proof yet again. This should
	// trigger a send of the full ChannelAnnouncement.
	select {
	case err = <-ctx.gossiper.ProcessRemoteAnnouncement(
		batch.remoteProofAnn, remotePeer,
	):
	case <-time.After(2 * time.Second):
		t.Fatal("did not process local announcement")
	}
	if err != nil {
		t.Fatalf("unable to process remote proof: %v", err)
	}

	// We expect the gossiper to send this message to the remote peer.
	select {
	case msg := <-sentToPeer:
		_, ok := msg.(*lnwire.ChannelAnnouncement)
		if !ok {
			t.Fatalf("expected ChannelAnnouncement, instead got %T", msg)
		}
	case <-time.After(2 * time.Second):
		t.Fatal("did not send local proof to peer")
	}
}

// TestDeDuplicatedAnnouncements ensures that the deDupedAnnouncements struct
// properly stores and delivers the set of de-duplicated announcements.
func TestDeDuplicatedAnnouncements(t *testing.T) {
	t.Parallel()

	timestamp := uint32(123456)
	announcements := deDupedAnnouncements{}
	announcements.Reset()

	// Ensure that after new deDupedAnnouncements struct is created and
	// reset that storage of each announcement type is empty.
	if len(announcements.channelAnnouncements) != 0 {
		t.Fatal("channel announcements map not empty after reset")
	}
	if len(announcements.channelUpdates) != 0 {
		t.Fatal("channel updates map not empty after reset")
	}
	if len(announcements.nodeAnnouncements) != 0 {
		t.Fatal("node announcements map not empty after reset")
	}

	// Ensure that remote channel announcements are properly stored
	// and de-duplicated.
	ca, err := createRemoteChannelAnnouncement(0)
	if err != nil {
		t.Fatalf("can't create remote channel announcement: %v", err)
	}

	nodePeer := &mockPeer{bitcoinKeyPub2, nil, nil}
	announcements.AddMsgs(networkMsg{
		msg:    ca,
		peer:   nodePeer,
		source: nodePeer.IdentityKey(),
	})
	if len(announcements.channelAnnouncements) != 1 {
		t.Fatal("new channel announcement not stored in batch")
	}

	// We'll create a second instance of the same announcement with the
	// same channel ID. Adding this shouldn't cause an increase in the
	// number of items as they should be de-duplicated.
	ca2, err := createRemoteChannelAnnouncement(0)
	if err != nil {
		t.Fatalf("can't create remote channel announcement: %v", err)
	}
	announcements.AddMsgs(networkMsg{
		msg:    ca2,
		peer:   nodePeer,
		source: nodePeer.IdentityKey(),
	})
	if len(announcements.channelAnnouncements) != 1 {
		t.Fatal("channel announcement not replaced in batch")
	}

	// Next, we'll ensure that channel update announcements are properly
	// stored and de-duplicated. We do this by creating two updates
	// announcements with the same short ID and flag.
	ua, err := createUpdateAnnouncement(0, 0, nodeKeyPriv1, timestamp)
	if err != nil {
		t.Fatalf("can't create update announcement: %v", err)
	}
	announcements.AddMsgs(networkMsg{
		msg:    ua,
		peer:   nodePeer,
		source: nodePeer.IdentityKey(),
	})
	if len(announcements.channelUpdates) != 1 {
		t.Fatal("new channel update not stored in batch")
	}

	// Adding the very same announcement shouldn't cause an increase in the
	// number of ChannelUpdate announcements stored.
	ua2, err := createUpdateAnnouncement(0, 0, nodeKeyPriv1, timestamp)
	if err != nil {
		t.Fatalf("can't create update announcement: %v", err)
	}
	announcements.AddMsgs(networkMsg{
		msg:    ua2,
		peer:   nodePeer,
		source: nodePeer.IdentityKey(),
	})
	if len(announcements.channelUpdates) != 1 {
		t.Fatal("channel update not replaced in batch")
	}

	// Adding an announcement with a later timestamp should replace the
	// stored one.
	ua3, err := createUpdateAnnouncement(0, 0, nodeKeyPriv1, timestamp+1)
	if err != nil {
		t.Fatalf("can't create update announcement: %v", err)
	}
	announcements.AddMsgs(networkMsg{
		msg:    ua3,
		peer:   nodePeer,
		source: nodePeer.IdentityKey(),
	})
	if len(announcements.channelUpdates) != 1 {
		t.Fatal("channel update not replaced in batch")
	}

	assertChannelUpdate := func(channelUpdate *lnwire.ChannelUpdate) {
		channelKey := channelUpdateID{
			ua3.ShortChannelID,
			ua3.ChannelFlags,
		}

		mws, ok := announcements.channelUpdates[channelKey]
		if !ok {
			t.Fatal("channel update not in batch")
		}
		if mws.msg != channelUpdate {
			t.Fatalf("expected channel update %v, got %v)",
				channelUpdate, mws.msg)
		}
	}

	// Check that ua3 is the currently stored channel update.
	assertChannelUpdate(ua3)

	// Adding a channel update with an earlier timestamp should NOT
	// replace the one stored.
	ua4, err := createUpdateAnnouncement(0, 0, nodeKeyPriv1, timestamp)
	if err != nil {
		t.Fatalf("can't create update announcement: %v", err)
	}
	announcements.AddMsgs(networkMsg{
		msg:    ua4,
		peer:   nodePeer,
		source: nodePeer.IdentityKey(),
	})
	if len(announcements.channelUpdates) != 1 {
		t.Fatal("channel update not in batch")
	}
	assertChannelUpdate(ua3)

	// Next well ensure that node announcements are properly de-duplicated.
	// We'll first add a single instance with a node's private key.
	na, err := createNodeAnnouncement(nodeKeyPriv1, timestamp)
	if err != nil {
		t.Fatalf("can't create node announcement: %v", err)
	}
	announcements.AddMsgs(networkMsg{
		msg:    na,
		peer:   nodePeer,
		source: nodePeer.IdentityKey(),
	})
	if len(announcements.nodeAnnouncements) != 1 {
		t.Fatal("new node announcement not stored in batch")
	}

	// We'll now add another node to the batch.
	na2, err := createNodeAnnouncement(nodeKeyPriv2, timestamp)
	if err != nil {
		t.Fatalf("can't create node announcement: %v", err)
	}
	announcements.AddMsgs(networkMsg{
		msg:    na2,
		peer:   nodePeer,
		source: nodePeer.IdentityKey(),
	})
	if len(announcements.nodeAnnouncements) != 2 {
		t.Fatal("second node announcement not stored in batch")
	}

	// Adding a new instance of the _same_ node shouldn't increase the size
	// of the node ann batch.
	na3, err := createNodeAnnouncement(nodeKeyPriv2, timestamp)
	if err != nil {
		t.Fatalf("can't create node announcement: %v", err)
	}
	announcements.AddMsgs(networkMsg{
		msg:    na3,
		peer:   nodePeer,
		source: nodePeer.IdentityKey(),
	})
	if len(announcements.nodeAnnouncements) != 2 {
		t.Fatal("second node announcement not replaced in batch")
	}

	// Ensure that node announcement with different pointer to same public
	// key is still de-duplicated.
	newNodeKeyPointer := nodeKeyPriv2
	na4, err := createNodeAnnouncement(newNodeKeyPointer, timestamp)
	if err != nil {
		t.Fatalf("can't create node announcement: %v", err)
	}
	announcements.AddMsgs(networkMsg{
		msg:    na4,
		peer:   nodePeer,
		source: nodePeer.IdentityKey(),
	})
	if len(announcements.nodeAnnouncements) != 2 {
		t.Fatal("second node announcement not replaced again in batch")
	}

	// Ensure that node announcement with increased timestamp replaces
	// what is currently stored.
	na5, err := createNodeAnnouncement(nodeKeyPriv2, timestamp+1)
	if err != nil {
		t.Fatalf("can't create node announcement: %v", err)
	}
	announcements.AddMsgs(networkMsg{
		msg:    na5,
		peer:   nodePeer,
		source: nodePeer.IdentityKey(),
	})
	if len(announcements.nodeAnnouncements) != 2 {
		t.Fatal("node announcement not replaced in batch")
	}
	nodeID := routing.NewVertex(nodeKeyPriv2.PubKey())
	stored, ok := announcements.nodeAnnouncements[nodeID]
	if !ok {
		t.Fatalf("node announcement not found in batch")
	}
	if stored.msg != na5 {
		t.Fatalf("expected de-duped node announcement to be %v, got %v",
			na5, stored.msg)
	}

	// Ensure that announcement batch delivers channel announcements,
	// channel updates, and node announcements in proper order.
	batch := announcements.Emit()
	if len(batch) != 4 {
		t.Fatal("announcement batch incorrect length")
	}

	if !reflect.DeepEqual(batch[0].msg, ca2) {
		t.Fatalf("channel announcement not first in batch: got %v, "+
			"expected %v", spew.Sdump(batch[0].msg), spew.Sdump(ca2))
	}

	if !reflect.DeepEqual(batch[1].msg, ua3) {
		t.Fatalf("channel update not next in batch: got %v, "+
			"expected %v", spew.Sdump(batch[1].msg), spew.Sdump(ua2))
	}

	// We'll ensure that both node announcements are present. We check both
	// indexes as due to the randomized order of map iteration they may be
	// in either place.
	if !reflect.DeepEqual(batch[2].msg, na) && !reflect.DeepEqual(batch[3].msg, na) {
		t.Fatal("first node announcement not in last part of batch: "+
			"got %v, expected %v", batch[2].msg,
			na)
	}
	if !reflect.DeepEqual(batch[2].msg, na5) && !reflect.DeepEqual(batch[3].msg, na5) {
		t.Fatalf("second node announcement not in last part of batch: "+
			"got %v, expected %v", batch[3].msg,
			na5)
	}

	// Ensure that after reset, storage of each announcement type
	// in deDupedAnnouncements struct is empty again.
	announcements.Reset()
	if len(announcements.channelAnnouncements) != 0 {
		t.Fatal("channel announcements map not empty after reset")
	}
	if len(announcements.channelUpdates) != 0 {
		t.Fatal("channel updates map not empty after reset")
	}
	if len(announcements.nodeAnnouncements) != 0 {
		t.Fatal("node announcements map not empty after reset")
	}
}

// TestForwardPrivateNodeAnnouncement ensures that we do not forward node
// announcements for nodes who do not intend to publicly advertise themselves.
func TestForwardPrivateNodeAnnouncement(t *testing.T) {
	t.Parallel()

	const (
		startingHeight = 100
		timestamp      = 123456
	)

	ctx, cleanup, err := createTestCtx(startingHeight)
	if err != nil {
		t.Fatalf("can't create context: %v", err)
	}
	defer cleanup()

	// We'll start off by processing a channel announcement without a proof
	// (i.e., an unadvertised channel), followed by a node announcement for
	// this same channel announcement.
	chanAnn := createAnnouncementWithoutProof(startingHeight - 2)
	pubKey := nodeKeyPriv1.PubKey()

	select {
	case err := <-ctx.gossiper.ProcessLocalAnnouncement(chanAnn, pubKey):
		if err != nil {
			t.Fatalf("unable to process local announcement: %v", err)
		}
	case <-time.After(2 * time.Second):
		t.Fatalf("local announcement not processed")
	}

	// The gossiper should not broadcast the announcement due to it not
	// having its announcement signatures.
	select {
	case <-ctx.broadcastedMessage:
		t.Fatal("gossiper should not have broadcast channel announcement")
	case <-time.After(2 * trickleDelay):
	}

	nodeAnn, err := createNodeAnnouncement(nodeKeyPriv1, timestamp)
	if err != nil {
		t.Fatalf("unable to create node announcement: %v", err)
	}

	select {
	case err := <-ctx.gossiper.ProcessLocalAnnouncement(nodeAnn, pubKey):
		if err != nil {
			t.Fatalf("unable to process remote announcement: %v", err)
		}
	case <-time.After(2 * time.Second):
		t.Fatal("remote announcement not processed")
	}

	// The gossiper should also not broadcast the node announcement due to
	// it not being part of any advertised channels.
	select {
	case <-ctx.broadcastedMessage:
		t.Fatal("gossiper should not have broadcast node announcement")
	case <-time.After(2 * trickleDelay):
	}

	// Now, we'll attempt to forward the NodeAnnouncement for the same node
	// by opening a public channel on the network. We'll create a
	// ChannelAnnouncement and hand it off to the gossiper in order to
	// process it.
	remoteChanAnn, err := createRemoteChannelAnnouncement(startingHeight - 1)
	if err != nil {
		t.Fatalf("unable to create remote channel announcement: %v", err)
	}
	peer := &mockPeer{pubKey, nil, nil}

	select {
	case err := <-ctx.gossiper.ProcessRemoteAnnouncement(remoteChanAnn, peer):
		if err != nil {
			t.Fatalf("unable to process remote announcement: %v", err)
		}
	case <-time.After(2 * time.Second):
		t.Fatal("remote announcement not processed")
	}

	select {
	case <-ctx.broadcastedMessage:
	case <-time.After(2 * trickleDelay):
		t.Fatal("gossiper should have broadcast the channel announcement")
	}

	// We'll recreate the NodeAnnouncement with an updated timestamp to
	// prevent a stale update. The NodeAnnouncement should now be forwarded.
	nodeAnn, err = createNodeAnnouncement(nodeKeyPriv1, timestamp+1)
	if err != nil {
		t.Fatalf("unable to create node announcement: %v", err)
	}

	select {
	case err := <-ctx.gossiper.ProcessRemoteAnnouncement(nodeAnn, peer):
		if err != nil {
			t.Fatalf("unable to process remote announcement: %v", err)
		}
	case <-time.After(2 * time.Second):
		t.Fatal("remote announcement not processed")
	}

	select {
	case <-ctx.broadcastedMessage:
	case <-time.After(2 * trickleDelay):
		t.Fatal("gossiper should have broadcast the node announcement")
	}
}

// TestRejectZombieEdge ensures that we properly reject any announcements for
// zombie edges.
func TestRejectZombieEdge(t *testing.T) {
	t.Parallel()

	// We'll start by creating our test context with a batch of
	// announcements.
	ctx, cleanup, err := createTestCtx(0)
	if err != nil {
		t.Fatalf("unable to create test context: %v", err)
	}
	defer cleanup()

	batch, err := createAnnouncements(0)
	if err != nil {
		t.Fatalf("unable to create announcements: %v", err)
	}
	remotePeer := &mockPeer{pk: nodeKeyPriv2.PubKey()}

	// processAnnouncements is a helper closure we'll use to test that we
	// properly process/reject announcements based on whether they're for a
	// zombie edge or not.
	processAnnouncements := func(isZombie bool) {
		t.Helper()

		errChan := ctx.gossiper.ProcessRemoteAnnouncement(
			batch.remoteChanAnn, remotePeer,
		)
		select {
		case err := <-errChan:
			if isZombie && err != nil {
				t.Fatalf("expected to reject live channel "+
					"announcement with nil error: %v", err)
			}
			if !isZombie && err != nil {
				t.Fatalf("expected to process live channel "+
					"announcement: %v", err)
			}
		case <-time.After(time.Second):
			t.Fatal("expected to process channel announcement")
		}
		select {
		case <-ctx.broadcastedMessage:
			if isZombie {
				t.Fatal("expected to not broadcast zombie " +
					"channel announcement")
			}
		case <-time.After(2 * trickleDelay):
			if !isZombie {
				t.Fatal("expected to broadcast live channel " +
					"announcement")
			}
		}

		errChan = ctx.gossiper.ProcessRemoteAnnouncement(
			batch.chanUpdAnn2, remotePeer,
		)
		select {
		case err := <-errChan:
			if isZombie && err != nil {
				t.Fatalf("expected to reject zombie channel "+
					"update with nil error: %v", err)
			}
			if !isZombie && err != nil {
				t.Fatalf("expected to process live channel "+
					"update: %v", err)
			}
		case <-time.After(time.Second):
			t.Fatal("expected to process channel update")
		}
		select {
		case <-ctx.broadcastedMessage:
			if isZombie {
				t.Fatal("expected to not broadcast zombie " +
					"channel update")
			}
		case <-time.After(2 * trickleDelay):
			if !isZombie {
				t.Fatal("expected to broadcast live channel " +
					"update")
			}
		}
	}

	// We'll mark the edge for which we'll process announcements for as a
	// zombie within the router. This should reject any announcements for
	// this edge while it remains as a zombie.
	chanID := batch.remoteChanAnn.ShortChannelID
	if err := ctx.router.MarkEdgeZombie(chanID); err != nil {
		t.Fatalf("unable mark channel %v as zombie: %v", chanID, err)
	}

	processAnnouncements(true)

	// If we then mark the edge as live, the edge's zombie status should be
	// overridden and the announcements should be processed.
	if err := ctx.router.MarkEdgeLive(chanID); err != nil {
		t.Fatalf("unable mark channel %v as zombie: %v", chanID, err)
	}

	processAnnouncements(false)
}

// TestProcessZombieEdgeNowLive ensures that we can detect when a zombie edge
// becomes live by receiving a fresh update.
func TestProcessZombieEdgeNowLive(t *testing.T) {
	t.Parallel()

	// We'll start by creating our test context with a batch of
	// announcements.
	ctx, cleanup, err := createTestCtx(0)
	if err != nil {
		t.Fatalf("unable to create test context: %v", err)
	}
	defer cleanup()

	batch, err := createAnnouncements(0)
	if err != nil {
		t.Fatalf("unable to create announcements: %v", err)
	}
	remotePrivKey := nodeKeyPriv2
	remotePeer := &mockPeer{pk: remotePrivKey.PubKey()}

	// processAnnouncement is a helper closure we'll use to ensure an
	// announcement is properly processed/rejected based on whether the edge
	// is a zombie or not.
	processAnnouncement := func(ann lnwire.Message, isZombie bool) {
		t.Helper()

		errChan := ctx.gossiper.ProcessRemoteAnnouncement(
			ann, remotePeer,
		)
		select {
		case err := <-errChan:
			if isZombie && err != nil {
				t.Fatalf("expected to reject zombie channel "+
					"update: %v", err)
			}
			if !isZombie && err != nil {
				t.Fatalf("expected to process live channel "+
					"update: %v", err)
			}
		case <-time.After(time.Second):
			t.Fatal("expected to process announcement")
		}
		select {
		case <-ctx.broadcastedMessage:
			if isZombie {
				t.Fatal("expected to not broadcast zombie " +
					"channel update")
			}
		case <-time.After(2 * trickleDelay):
			if !isZombie {
				t.Fatal("expected to broadcast live channel " +
					"update")
			}
		}
	}

	// We'll generate a channel update with a timestamp far enough in the
	// past to consider it a zombie.
	zombieTimestamp := time.Now().Add(-ctx.gossiper.cfg.LiveEdgeHorizon)
	batch.chanUpdAnn2.Timestamp = uint32(zombieTimestamp.Unix())
	if err := signUpdate(remotePrivKey, batch.chanUpdAnn2); err != nil {
		t.Fatalf("unable to sign update with new timestamp: %v", err)
	}

	// We'll also add the edge to our zombie index.
	chanID := batch.remoteChanAnn.ShortChannelID
	if err := ctx.router.MarkEdgeZombie(chanID); err != nil {
		t.Fatalf("unable mark channel %v as zombie: %v", chanID, err)
	}

	// Attempting to process the current channel update should fail due to
	// its edge being considered a zombie and its timestamp not being within
	// the live horizon.
	processAnnouncement(batch.chanUpdAnn2, true)

	// Now we'll generate a new update with a fresh timestamp. This should
	// allow the channel update to be processed even though it is still
	// marked as a zombie within the index, since it is a fresh new update.
	batch.chanUpdAnn2.Timestamp = uint32(time.Now().Unix())
	if err := signUpdate(remotePrivKey, batch.chanUpdAnn2); err != nil {
		t.Fatalf("unable to sign update with new timestamp: %v", err)
	}

	// The channel update cannot be successfully processed and broadcast
	// until the channel announcement is. Since the channel update indicates
	// a fresh new update, the gossiper should stash it until it sees the
	// corresponding channel announcement. We'll give it some time to do
	// this due to the asynchronous nature of the gossiper.
	updateErrChan := ctx.gossiper.ProcessRemoteAnnouncement(
		batch.chanUpdAnn2, remotePeer,
	)

	select {
	case <-ctx.broadcastedMessage:
		t.Fatal("expected to not broadcast live channel update " +
			"without announcement")
	case <-time.After(2 * trickleDelay):
	}

	time.Sleep(time.Second)

	// We'll go ahead and process the channel announcement to ensure the
	// channel update is processed thereafter.
	processAnnouncement(batch.remoteChanAnn, false)

	// After successfully processing the announcement, the channel update
	// should have been processed and broadcast successfully as well.
	select {
	case err := <-updateErrChan:
		if err != nil {
			t.Fatalf("expected to process live channel update: %v",
				err)
		}
	case <-time.After(time.Second):
		t.Fatal("expected to process announcement")
	}

	select {
	case <-ctx.broadcastedMessage:
	case <-time.After(2 * trickleDelay):
		t.Fatal("expected to broadcast live channel update")
	}
}

// TestReceiveRemoteChannelUpdateFirst tests that if we receive a ChannelUpdate
// from the remote before we have processed our own ChannelAnnouncement, it will
// be reprocessed later, after our ChannelAnnouncement.
func TestReceiveRemoteChannelUpdateFirst(t *testing.T) {
	t.Parallel()

	ctx, cleanup, err := createTestCtx(uint32(proofMatureDelta))
	if err != nil {
		t.Fatalf("can't create context: %v", err)
	}
	defer cleanup()

	batch, err := createAnnouncements(0)
	if err != nil {
		t.Fatalf("can't generate announcements: %v", err)
	}

	localKey, err := btcec.ParsePubKey(batch.nodeAnn1.NodeID[:], btcec.S256())
	if err != nil {
		t.Fatalf("unable to parse pubkey: %v", err)
	}
	remoteKey, err := btcec.ParsePubKey(batch.nodeAnn2.NodeID[:], btcec.S256())
	if err != nil {
		t.Fatalf("unable to parse pubkey: %v", err)
	}

	// Set up a channel that we can use to inspect the messages sent
	// directly from the gossiper.
	sentMsgs := make(chan lnwire.Message, 10)
	remotePeer := &mockPeer{remoteKey, sentMsgs, ctx.gossiper.quit}

	// Override NotifyWhenOnline to return the remote peer which we expect
	// meesages to be sent to.
	ctx.gossiper.reliableSender.cfg.NotifyWhenOnline = func(peer *btcec.PublicKey,
		peerChan chan<- lnpeer.Peer) {

		peerChan <- remotePeer
	}

	// Recreate the case where the remote node is sending us its ChannelUpdate
	// before we have been able to process our own ChannelAnnouncement and
	// ChannelUpdate.
	errRemoteAnn := ctx.gossiper.ProcessRemoteAnnouncement(
		batch.chanUpdAnn2, remotePeer,
	)
	select {
	case <-ctx.broadcastedMessage:
		t.Fatal("channel update announcement was broadcast")
	case <-time.After(2 * trickleDelay):
	}

	err = <-ctx.gossiper.ProcessRemoteAnnouncement(batch.nodeAnn2, remotePeer)
	if err != nil {
		t.Fatalf("unable to process node ann: %v", err)
	}
	select {
	case <-ctx.broadcastedMessage:
		t.Fatal("node announcement was broadcast")
	case <-time.After(2 * trickleDelay):
	}

	// Since the remote ChannelUpdate was added for an edge that
	// we did not already know about, it should have been added
	// to the map of premature ChannelUpdates. Check that nothing
	// was added to the graph.
	chanInfo, e1, e2, err := ctx.router.GetChannelByID(batch.chanUpdAnn1.ShortChannelID)
	if err != channeldb.ErrEdgeNotFound {
		t.Fatalf("Expected ErrEdgeNotFound, got: %v", err)
	}
	if chanInfo != nil {
		t.Fatalf("chanInfo was not nil")
	}
	if e1 != nil {
		t.Fatalf("e1 was not nil")
	}
	if e2 != nil {
		t.Fatalf("e2 was not nil")
	}

	// Recreate lightning network topology. Initialize router with channel
	// between two nodes.
	err = <-ctx.gossiper.ProcessLocalAnnouncement(batch.localChanAnn, localKey)
	if err != nil {
		t.Fatalf("unable to process :%v", err)
	}
	select {
	case <-ctx.broadcastedMessage:
		t.Fatal("channel announcement was broadcast")
	case <-time.After(2 * trickleDelay):
	}

	err = <-ctx.gossiper.ProcessLocalAnnouncement(batch.chanUpdAnn1, localKey)
	if err != nil {
		t.Fatalf("unable to process :%v", err)
	}
	select {
	case <-ctx.broadcastedMessage:
		t.Fatal("channel update announcement was broadcast")
	case <-time.After(2 * trickleDelay):
	}

	err = <-ctx.gossiper.ProcessLocalAnnouncement(batch.nodeAnn1, localKey)
	if err != nil {
		t.Fatalf("unable to process :%v", err)
	}
	select {
	case <-ctx.broadcastedMessage:
		t.Fatal("node announcement was broadcast")
	case <-time.After(2 * trickleDelay):
	}

	// The local ChannelUpdate should now be sent directly to the remote peer,
	// such that the edge can be used for routing, regardless if this channel
	// is announced or not (private channel).
	select {
	case msg := <-sentMsgs:
		assertMessage(t, batch.chanUpdAnn1, msg)
	case <-time.After(1 * time.Second):
		t.Fatal("gossiper did not send channel update to peer")
	}

	// At this point the remote ChannelUpdate we received earlier should
	// be reprocessed, as we now have the necessary edge entry in the graph.
	select {
	case err := <-errRemoteAnn:
		if err != nil {
			t.Fatalf("error re-processing remote update: %v", err)
		}
	case <-time.After(2 * trickleDelay):
		t.Fatalf("remote update was not processed")
	}

	// Check that the ChannelEdgePolicy was added to the graph.
	chanInfo, e1, e2, err = ctx.router.GetChannelByID(
		batch.chanUpdAnn1.ShortChannelID,
	)
	if err != nil {
		t.Fatalf("unable to get channel from router: %v", err)
	}
	if chanInfo == nil {
		t.Fatalf("chanInfo was nil")
	}
	if e1 == nil {
		t.Fatalf("e1 was nil")
	}
	if e2 == nil {
		t.Fatalf("e2 was nil")
	}

	// Pretending that we receive local channel announcement from funding
	// manager, thereby kick off the announcement exchange process.
	err = <-ctx.gossiper.ProcessLocalAnnouncement(
		batch.localProofAnn, localKey,
	)
	if err != nil {
		t.Fatalf("unable to process :%v", err)
	}

	select {
	case <-ctx.broadcastedMessage:
		t.Fatal("announcements were broadcast")
	case <-time.After(2 * trickleDelay):
	}

	number := 0
	if err := ctx.gossiper.cfg.WaitingProofStore.ForAll(
		func(*channeldb.WaitingProof) error {
			number++
			return nil
		},
	); err != nil {
		t.Fatalf("unable to retrieve objects from store: %v", err)
	}

	if number != 1 {
		t.Fatal("wrong number of objects in storage")
	}

	err = <-ctx.gossiper.ProcessRemoteAnnouncement(
		batch.remoteProofAnn, remotePeer,
	)
	if err != nil {
		t.Fatalf("unable to process :%v", err)
	}

	for i := 0; i < 4; i++ {
		select {
		case <-ctx.broadcastedMessage:
		case <-time.After(time.Second):
			t.Fatal("announcement wasn't broadcast")
		}
	}

	number = 0
	if err := ctx.gossiper.cfg.WaitingProofStore.ForAll(
		func(*channeldb.WaitingProof) error {
			number++
			return nil
		},
	); err != nil && err != channeldb.ErrWaitingProofNotFound {
		t.Fatalf("unable to retrieve objects from store: %v", err)
	}

	if number != 0 {
		t.Fatal("waiting proof should be removed from storage")
	}
}

// TestExtraDataChannelAnnouncementValidation tests that we're able to properly
// validate a ChannelAnnouncement that includes opaque bytes that we don't
// currently know of.
func TestExtraDataChannelAnnouncementValidation(t *testing.T) {
	t.Parallel()

	ctx, cleanup, err := createTestCtx(0)
	if err != nil {
		t.Fatalf("can't create context: %v", err)
	}
	defer cleanup()

	remotePeer := &mockPeer{nodeKeyPriv1.PubKey(), nil, nil}

	// We'll now create an announcement that contains an extra set of bytes
	// that we don't know of ourselves, but should still include in the
	// final signature check.
	extraBytes := []byte("gotta validate this stil!")
	ca, err := createRemoteChannelAnnouncement(0, extraBytes)
	if err != nil {
		t.Fatalf("can't create channel announcement: %v", err)
	}

	// We'll now send the announcement to the main gossiper. We should be
	// able to validate this announcement to problem.
	select {
	case err = <-ctx.gossiper.ProcessRemoteAnnouncement(ca, remotePeer):
	case <-time.After(2 * time.Second):
		t.Fatal("did not process remote announcement")
	}
	if err != nil {
		t.Fatalf("unable to process :%v", err)
	}
}

// TestExtraDataChannelUpdateValidation tests that we're able to properly
// validate a ChannelUpdate that includes opaque bytes that we don't currently
// know of.
func TestExtraDataChannelUpdateValidation(t *testing.T) {
	t.Parallel()

	ctx, cleanup, err := createTestCtx(0)
	if err != nil {
		t.Fatalf("can't create context: %v", err)
	}
	defer cleanup()

	remotePeer := &mockPeer{nodeKeyPriv1.PubKey(), nil, nil}
	timestamp := uint32(123456)

	// In this scenario, we'll create two announcements, one regular
	// channel announcement, and another channel update announcement, that
	// has additional data that we won't be interpreting.
	chanAnn, err := createRemoteChannelAnnouncement(0)
	if err != nil {
		t.Fatalf("unable to create chan ann: %v", err)
	}
	chanUpdAnn1, err := createUpdateAnnouncement(
		0, 0, nodeKeyPriv1, timestamp,
		[]byte("must also validate"),
	)
	if err != nil {
		t.Fatalf("unable to create chan up: %v", err)
	}
	chanUpdAnn2, err := createUpdateAnnouncement(
		0, 1, nodeKeyPriv2, timestamp,
		[]byte("must also validate"),
	)
	if err != nil {
		t.Fatalf("unable to create chan up: %v", err)
	}

	// We should be able to properly validate all three messages without
	// any issue.
	select {
	case err = <-ctx.gossiper.ProcessRemoteAnnouncement(chanAnn, remotePeer):
	case <-time.After(2 * time.Second):
		t.Fatal("did not process remote announcement")
	}
	if err != nil {
		t.Fatalf("unable to process announcement: %v", err)
	}

	select {
	case err = <-ctx.gossiper.ProcessRemoteAnnouncement(chanUpdAnn1, remotePeer):
	case <-time.After(2 * time.Second):
		t.Fatal("did not process remote announcement")
	}
	if err != nil {
		t.Fatalf("unable to process announcement: %v", err)
	}

	select {
	case err = <-ctx.gossiper.ProcessRemoteAnnouncement(chanUpdAnn2, remotePeer):
	case <-time.After(2 * time.Second):
		t.Fatal("did not process remote announcement")
	}
	if err != nil {
		t.Fatalf("unable to process announcement: %v", err)
	}
}

// TestExtraDataNodeAnnouncementValidation tests that we're able to properly
// validate a NodeAnnouncement that includes opaque bytes that we don't
// currently know of.
func TestExtraDataNodeAnnouncementValidation(t *testing.T) {
	t.Parallel()

	ctx, cleanup, err := createTestCtx(0)
	if err != nil {
		t.Fatalf("can't create context: %v", err)
	}
	defer cleanup()

	remotePeer := &mockPeer{nodeKeyPriv1.PubKey(), nil, nil}
	timestamp := uint32(123456)

	// We'll create a node announcement that includes a set of opaque data
	// which we don't know of, but will store anyway in order to ensure
	// upgrades can flow smoothly in the future.
	nodeAnn, err := createNodeAnnouncement(
		nodeKeyPriv1, timestamp, []byte("gotta validate"),
	)
	if err != nil {
		t.Fatalf("can't create node announcement: %v", err)
	}

	select {
	case err = <-ctx.gossiper.ProcessRemoteAnnouncement(nodeAnn, remotePeer):
	case <-time.After(2 * time.Second):
		t.Fatal("did not process remote announcement")
	}
	if err != nil {
		t.Fatalf("unable to process announcement: %v", err)
	}
}

// TestNodeAnnouncementNoChannels tests that NodeAnnouncements for nodes with
// no existing channels in the graph do not get forwarded.
func TestNodeAnnouncementNoChannels(t *testing.T) {
	t.Parallel()

	ctx, cleanup, err := createTestCtx(0)
	if err != nil {
		t.Fatalf("can't create context: %v", err)
	}
	defer cleanup()

	batch, err := createAnnouncements(0)
	if err != nil {
		t.Fatalf("can't generate announcements: %v", err)
	}

	remoteKey, err := btcec.ParsePubKey(batch.nodeAnn2.NodeID[:],
		btcec.S256())
	if err != nil {
		t.Fatalf("unable to parse pubkey: %v", err)
	}
	remotePeer := &mockPeer{remoteKey, nil, nil}

	// Process the remote node announcement.
	select {
	case err = <-ctx.gossiper.ProcessRemoteAnnouncement(batch.nodeAnn2,
		remotePeer):
	case <-time.After(2 * time.Second):
		t.Fatal("did not process remote announcement")
	}
	if err != nil {
		t.Fatalf("unable to process announcement: %v", err)
	}

	// Since no channels or node announcements were already in the graph,
	// the node announcement should be ignored, and not forwarded.
	select {
	case <-ctx.broadcastedMessage:
		t.Fatal("node announcement was broadcast")
	case <-time.After(2 * trickleDelay):
	}

	// Now add the node's channel to the graph by processing the channel
	// announement and channel update.
	select {
	case err = <-ctx.gossiper.ProcessRemoteAnnouncement(batch.remoteChanAnn,
		remotePeer):
	case <-time.After(2 * time.Second):
		t.Fatal("did not process remote announcement")
	}
	if err != nil {
		t.Fatalf("unable to process announcement: %v", err)
	}

	select {
	case err = <-ctx.gossiper.ProcessRemoteAnnouncement(batch.chanUpdAnn2,
		remotePeer):
	case <-time.After(2 * time.Second):
		t.Fatal("did not process remote announcement")
	}
	if err != nil {
		t.Fatalf("unable to process announcement: %v", err)
	}

	// Now process the node announcement again.
	select {
	case err = <-ctx.gossiper.ProcessRemoteAnnouncement(batch.nodeAnn2, remotePeer):
	case <-time.After(2 * time.Second):
		t.Fatal("did not process remote announcement")
	}
	if err != nil {
		t.Fatalf("unable to process announcement: %v", err)
	}

	// This time the node announcement should be forwarded. The same should
	// the channel announcement and update be.
	for i := 0; i < 3; i++ {
		select {
		case <-ctx.broadcastedMessage:
		case <-time.After(time.Second):
			t.Fatal("announcement wasn't broadcast")
		}
	}

	// Processing the same node announement again should be ignored, as it
	// is stale.
	select {
	case err = <-ctx.gossiper.ProcessRemoteAnnouncement(batch.nodeAnn2,
		remotePeer):
	case <-time.After(2 * time.Second):
		t.Fatal("did not process remote announcement")
	}
	if err != nil {
		t.Fatalf("unable to process announcement: %v", err)
	}

	select {
	case <-ctx.broadcastedMessage:
		t.Fatal("node announcement was broadcast")
	case <-time.After(2 * trickleDelay):
	}
}

// TestOptionalFieldsChannelUpdateValidation tests that we're able to properly
// validate the msg flags and optional max HTLC field of a ChannelUpdate.
func TestOptionalFieldsChannelUpdateValidation(t *testing.T) {
	t.Parallel()

	ctx, cleanup, err := createTestCtx(0)
	if err != nil {
		t.Fatalf("can't create context: %v", err)
	}
	defer cleanup()

	chanUpdateHeight := uint32(0)
	timestamp := uint32(123456)
	nodePeer := &mockPeer{nodeKeyPriv1.PubKey(), nil, nil}

	// In this scenario, we'll test whether the message flags field in a channel
	// update is properly handled.
	chanAnn, err := createRemoteChannelAnnouncement(chanUpdateHeight)
	if err != nil {
		t.Fatalf("can't create channel announcement: %v", err)
	}

	select {
	case err = <-ctx.gossiper.ProcessRemoteAnnouncement(chanAnn, nodePeer):
	case <-time.After(2 * time.Second):
		t.Fatal("did not process remote announcement")
	}
	if err != nil {
		t.Fatalf("unable to process announcement: %v", err)
	}

	// The first update should fail from an invalid max HTLC field, which is
	// less than the min HTLC.
	chanUpdAnn, err := createUpdateAnnouncement(0, 0, nodeKeyPriv1, timestamp)
	if err != nil {
		t.Fatalf("unable to create channel update: %v", err)
	}

	chanUpdAnn.HtlcMinimumMsat = 5000
	chanUpdAnn.HtlcMaximumMsat = 4000
	if err := signUpdate(nodeKeyPriv1, chanUpdAnn); err != nil {
		t.Fatalf("unable to sign channel update: %v", err)
	}

	select {
	case err = <-ctx.gossiper.ProcessRemoteAnnouncement(chanUpdAnn, nodePeer):
	case <-time.After(2 * time.Second):
		t.Fatal("did not process remote announcement")
	}
	if err == nil || !strings.Contains(err.Error(), "invalid max htlc") {
		t.Fatalf("expected chan update to error, instead got %v", err)
	}

	// The second update should fail because the message flag is set but
	// the max HTLC field is 0.
	chanUpdAnn.HtlcMinimumMsat = 0
	chanUpdAnn.HtlcMaximumMsat = 0
	if err := signUpdate(nodeKeyPriv1, chanUpdAnn); err != nil {
		t.Fatalf("unable to sign channel update: %v", err)
	}

	select {
	case err = <-ctx.gossiper.ProcessRemoteAnnouncement(chanUpdAnn, nodePeer):
	case <-time.After(2 * time.Second):
		t.Fatal("did not process remote announcement")
	}
	if err == nil || !strings.Contains(err.Error(), "invalid max htlc") {
		t.Fatalf("expected chan update to error, instead got %v", err)
	}

	// The final update should succeed, since setting the flag 0 means the
	// nonsense max_htlc field will just be ignored.
	chanUpdAnn.MessageFlags = 0
	if err := signUpdate(nodeKeyPriv1, chanUpdAnn); err != nil {
		t.Fatalf("unable to sign channel update: %v", err)
	}

	select {
	case err = <-ctx.gossiper.ProcessRemoteAnnouncement(chanUpdAnn, nodePeer):
	case <-time.After(2 * time.Second):
		t.Fatal("did not process remote announcement")
	}
	if err != nil {
		t.Fatalf("unable to process announcement: %v", err)
	}
}

// TestSendChannelUpdateReliably ensures that the latest channel update for a
// channel is always sent upon the remote party reconnecting.
func TestSendChannelUpdateReliably(t *testing.T) {
	t.Parallel()

	// We'll start by creating our test context and a batch of
	// announcements.
	ctx, cleanup, err := createTestCtx(uint32(proofMatureDelta))
	if err != nil {
		t.Fatalf("unable to create test context: %v", err)
	}
	defer cleanup()

	batch, err := createAnnouncements(0)
	if err != nil {
		t.Fatalf("can't generate announcements: %v", err)
	}

	// We'll also create two keys, one for ourselves and another for the
	// remote party.
	localKey, err := btcec.ParsePubKey(batch.nodeAnn1.NodeID[:], btcec.S256())
	if err != nil {
		t.Fatalf("unable to parse pubkey: %v", err)
	}
	remoteKey, err := btcec.ParsePubKey(batch.nodeAnn2.NodeID[:], btcec.S256())
	if err != nil {
		t.Fatalf("unable to parse pubkey: %v", err)
	}

	// Set up a channel we can use to inspect messages sent by the
	// gossiper to the remote peer.
	sentToPeer := make(chan lnwire.Message, 1)
	remotePeer := &mockPeer{remoteKey, sentToPeer, ctx.gossiper.quit}

	// Since we first wait to be notified of the peer before attempting to
	// send the message, we'll overwrite NotifyWhenOnline and
	// NotifyWhenOffline to instead give us access to the channel that will
	// receive the notification.
	notifyOnline := make(chan chan<- lnpeer.Peer, 1)
	ctx.gossiper.reliableSender.cfg.NotifyWhenOnline = func(_ *btcec.PublicKey,
		peerChan chan<- lnpeer.Peer) {

		notifyOnline <- peerChan
	}
	notifyOffline := make(chan chan struct{}, 1)
	ctx.gossiper.reliableSender.cfg.NotifyWhenOffline = func(
		_ [33]byte) <-chan struct{} {

		c := make(chan struct{}, 1)
		notifyOffline <- c
		return c
	}

	// assertReceivedChannelUpdate is a helper closure we'll use to
	// determine if the correct channel update was received.
	assertReceivedChannelUpdate := func(channelUpdate *lnwire.ChannelUpdate) {
		t.Helper()

		select {
		case msg := <-sentToPeer:
			assertMessage(t, batch.chanUpdAnn1, msg)
		case <-time.After(2 * time.Second):
			t.Fatal("did not send local channel update to peer")
		}
	}

	// Process the channel announcement for which we'll send a channel
	// update for.
	select {
	case err = <-ctx.gossiper.ProcessLocalAnnouncement(
		batch.localChanAnn, localKey,
	):
	case <-time.After(2 * time.Second):
		t.Fatal("did not process local channel announcement")
	}
	if err != nil {
		t.Fatalf("unable to process local channel announcement: %v", err)
	}

	// It should not be broadcast due to not having an announcement proof.
	select {
	case <-ctx.broadcastedMessage:
		t.Fatal("channel announcement was broadcast")
	case <-time.After(2 * trickleDelay):
	}

	// Now, we'll process the channel update.
	select {
	case err = <-ctx.gossiper.ProcessLocalAnnouncement(
		batch.chanUpdAnn1, localKey,
	):
	case <-time.After(2 * time.Second):
		t.Fatal("did not process local channel update")
	}
	if err != nil {
		t.Fatalf("unable to process local channel update: %v", err)
	}

	// It should also not be broadcast due to the announcement not having an
	// announcement proof.
	select {
	case <-ctx.broadcastedMessage:
		t.Fatal("channel announcement was broadcast")
	case <-time.After(2 * trickleDelay):
	}

	// It should however send it to the peer directly. In order to do so,
	// it'll request a notification for when the peer is online.
	var peerChan chan<- lnpeer.Peer
	select {
	case peerChan = <-notifyOnline:
	case <-time.After(2 * time.Second):
		t.Fatal("gossiper did not request notification upon peer " +
			"connection")
	}

	// We can go ahead and notify the peer, which should trigger the message
	// to be sent.
	peerChan <- remotePeer
	assertReceivedChannelUpdate(batch.chanUpdAnn1)

	// The gossiper should now request a notification for when the peer
	// disconnects. We'll also trigger this now.
	var offlineChan chan struct{}
	select {
	case offlineChan = <-notifyOffline:
	case <-time.After(2 * time.Second):
		t.Fatal("gossiper did not request notification upon peer " +
			"disconnection")
	}

	close(offlineChan)

	// Since it's offline, the gossiper should request another notification
	// for when it comes back online.
	select {
	case peerChan = <-notifyOnline:
	case <-time.After(2 * time.Second):
		t.Fatal("gossiper did not request notification upon peer " +
			"connection")
	}

	// Now that the remote peer is offline, we'll send a new channel update.
	prevTimestamp := batch.chanUpdAnn1.Timestamp
	newChanUpdate, err := createUpdateAnnouncement(
		0, 0, nodeKeyPriv1, prevTimestamp+1,
	)
	if err != nil {
		t.Fatalf("unable to create new channel update: %v", err)
	}

	// With the new update created, we'll go ahead and process it.
	select {
	case err = <-ctx.gossiper.ProcessLocalAnnouncement(
		batch.chanUpdAnn1, localKey,
	):
	case <-time.After(2 * time.Second):
		t.Fatal("did not process local channel update")
	}
	if err != nil {
		t.Fatalf("unable to process local channel update: %v", err)
	}

	// It should also not be broadcast due to the announcement not having an
	// announcement proof.
	select {
	case <-ctx.broadcastedMessage:
		t.Fatal("channel announcement was broadcast")
	case <-time.After(2 * trickleDelay):
	}

	// The message should not be sent since the peer remains offline.
	select {
	case msg := <-sentToPeer:
		t.Fatalf("received unexpected message: %v", spew.Sdump(msg))
	case <-time.After(time.Second):
	}

	// Finally, we'll notify the peer is online and ensure the new channel
	// update is received.
	peerChan <- remotePeer
	assertReceivedChannelUpdate(newChanUpdate)
}

func assertMessage(t *testing.T, expected, got lnwire.Message) {
	t.Helper()

	if !reflect.DeepEqual(expected, got) {
		t.Fatalf("expected: %v\ngot: %v", spew.Sdump(expected),
			spew.Sdump(got))
	}
}<|MERGE_RESOLUTION|>--- conflicted
+++ resolved
@@ -691,7 +691,6 @@
 			c := make(chan struct{})
 			return c
 		},
-<<<<<<< HEAD
 		Router:                    router,
 		TrickleDelay:              trickleDelay,
 		RetransmitDelay:           retransmitDelay,
@@ -702,15 +701,7 @@
 		FullSyncTicker:            ticker.NewForce(DefaultFullSyncInterval),
 		ActiveSyncerTimeoutTicker: ticker.NewForce(DefaultActiveSyncerTimeout),
 		NumActiveSyncers:          3,
-=======
-		Router:            router,
-		TrickleDelay:      trickleDelay,
-		RetransmitDelay:   retransmitDelay,
-		ProofMatureDelta:  proofMatureDelta,
-		WaitingProofStore: waitingProofStore,
-		MessageStore:      newMockMessageStore(),
-		LiveEdgeHorizon:   routing.DefaultChannelPruneExpiry,
->>>>>>> a0629520
+		LiveEdgeHorizon:           routing.DefaultChannelPruneExpiry,
 	}, nodeKeyPub1)
 
 	if err := gossiper.Start(); err != nil {
@@ -1540,7 +1531,6 @@
 	// the message to the peer.
 	ctx.gossiper.Stop()
 	gossiper := New(Config{
-<<<<<<< HEAD
 		Notifier:                  ctx.gossiper.cfg.Notifier,
 		Broadcast:                 ctx.gossiper.cfg.Broadcast,
 		NotifyWhenOnline:          ctx.gossiper.reliableSender.cfg.NotifyWhenOnline,
@@ -1555,19 +1545,7 @@
 		FullSyncTicker:            ticker.NewForce(DefaultFullSyncInterval),
 		ActiveSyncerTimeoutTicker: ticker.NewForce(DefaultActiveSyncerTimeout),
 		NumActiveSyncers:          3,
-=======
-		Notifier:          ctx.gossiper.cfg.Notifier,
-		Broadcast:         ctx.gossiper.cfg.Broadcast,
-		NotifyWhenOnline:  ctx.gossiper.reliableSender.cfg.NotifyWhenOnline,
-		NotifyWhenOffline: ctx.gossiper.reliableSender.cfg.NotifyWhenOffline,
-		Router:            ctx.gossiper.cfg.Router,
-		TrickleDelay:      trickleDelay,
-		RetransmitDelay:   retransmitDelay,
-		ProofMatureDelta:  proofMatureDelta,
-		WaitingProofStore: ctx.gossiper.cfg.WaitingProofStore,
-		MessageStore:      ctx.gossiper.cfg.MessageStore,
-		LiveEdgeHorizon:   ctx.gossiper.cfg.LiveEdgeHorizon,
->>>>>>> a0629520
+		LiveEdgeHorizon:           ctx.gossiper.cfg.LiveEdgeHorizon,
 	}, ctx.gossiper.selfKey)
 	if err != nil {
 		t.Fatalf("unable to recreate gossiper: %v", err)
