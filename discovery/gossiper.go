--- conflicted
+++ resolved
@@ -145,7 +145,6 @@
 	// here?
 	AnnSigner lnwallet.MessageSigner
 
-<<<<<<< HEAD
 	// NumActiveSyncers is the number of peers for which we should have
 	// active syncers with. After reaching NumActiveSyncers, any future
 	// gossip syncers will be passive.
@@ -166,7 +165,7 @@
 	// activeSyncer due to the current one not completing its state machine
 	// within the timeout.
 	ActiveSyncerTimeoutTicker ticker.Ticker
-=======
+
 	// LiveEdgeHorizon is the horizon used to determine if an edge is
 	// considered zombie or not. If the delta between now and when the
 	// edge was last updated is greater than LiveEdgeHorizon, then the
@@ -174,7 +173,6 @@
 	//
 	// NOTE: This should match the zombie horizon used by the router.
 	LiveEdgeHorizon time.Duration
->>>>>>> a0629520
 }
 
 // AuthenticatedGossiper is a subsystem which is responsible for receiving
