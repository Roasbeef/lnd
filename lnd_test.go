--- conflicted
+++ resolved
@@ -297,21 +297,7 @@
 		t.Fatalf("unable to close channel: %v", err)
 	}
 
-<<<<<<< HEAD
-	return assertChannelClosed(ctx, t, net, node, fundingChanPoint, closeUpdates)
-}
-
-// assertChannelClosed asserts that the channel is properly cleaned up after
-// initiating a cooperative or local close.
-func assertChannelClosed(ctx context.Context, t *harnessTest,
-	net *lntest.NetworkHarness, node *lntest.HarnessNode,
-	fundingChanPoint *lnrpc.ChannelPoint,
-	closeUpdates lnrpc.Lightning_CloseChannelClient) *chainhash.Hash {
-
-	txidHash, err := getChanPointFundingTxid(fundingChanPoint)
-=======
 	txid, err := getChanPointFundingTxid(fundingChanPoint)
->>>>>>> 90298ac9
 	if err != nil {
 		t.Fatalf("unable to get txid: %v", err)
 	}
