package main

import (
	"bytes"
	"context"
	"crypto/rand"
	"encoding/hex"
	"fmt"
	"image/color"
	"math/big"
	"net"
	"path/filepath"
	"regexp"
	"strconv"
	"sync"
	"sync/atomic"
	"time"

	"github.com/btcsuite/btcd/btcec"
	"github.com/btcsuite/btcd/chaincfg/chainhash"
	"github.com/btcsuite/btcd/connmgr"
	"github.com/btcsuite/btcd/wire"
	"github.com/btcsuite/btcutil"
	"github.com/coreos/bbolt"
	"github.com/go-errors/errors"
	sphinx "github.com/lightningnetwork/lightning-onion"
	"github.com/lightningnetwork/lnd/autopilot"
	"github.com/lightningnetwork/lnd/brontide"
	"github.com/lightningnetwork/lnd/channeldb"
	"github.com/lightningnetwork/lnd/channelnotifier"
	"github.com/lightningnetwork/lnd/contractcourt"
	"github.com/lightningnetwork/lnd/discovery"
	"github.com/lightningnetwork/lnd/htlcswitch"
	"github.com/lightningnetwork/lnd/input"
	"github.com/lightningnetwork/lnd/invoices"
	"github.com/lightningnetwork/lnd/lncfg"
	"github.com/lightningnetwork/lnd/lnpeer"
	"github.com/lightningnetwork/lnd/lnrpc"
	"github.com/lightningnetwork/lnd/lnwallet"
	"github.com/lightningnetwork/lnd/lnwire"
	"github.com/lightningnetwork/lnd/nat"
	"github.com/lightningnetwork/lnd/netann"
	"github.com/lightningnetwork/lnd/pool"
	"github.com/lightningnetwork/lnd/routing"
	"github.com/lightningnetwork/lnd/sweep"
	"github.com/lightningnetwork/lnd/ticker"
	"github.com/lightningnetwork/lnd/tor"
	"github.com/lightningnetwork/lnd/zpay32"
)

const (
	// defaultMinPeers is the minimum number of peers nodes should always be
	// connected to.
	defaultMinPeers = 3

	// defaultStableConnDuration is a floor under which all reconnection
	// attempts will apply exponential randomized backoff. Connections
	// durations exceeding this value will be eligible to have their
	// backoffs reduced.
	defaultStableConnDuration = 10 * time.Minute
)

var (
	// ErrPeerNotConnected signals that the server has no connection to the
	// given peer.
	ErrPeerNotConnected = errors.New("peer is not connected")

	// ErrServerShuttingDown indicates that the server is in the process of
	// gracefully exiting.
	ErrServerShuttingDown = errors.New("server is shutting down")

	// validColorRegexp is a regexp that lets you check if a particular
	// color string matches the standard hex color format #RRGGBB.
	validColorRegexp = regexp.MustCompile("^#[A-Fa-f0-9]{6}$")
)

// server is the main server of the Lightning Network Daemon. The server houses
// global state pertaining to the wallet, database, and the rpcserver.
// Additionally, the server is also used as a central messaging bus to interact
// with any of its companion objects.
type server struct {
	started  int32 // atomic
	shutdown int32 // atomic

	// identityPriv is the private key used to authenticate any incoming
	// connections.
	identityPriv *btcec.PrivateKey

	// nodeSigner is an implementation of the MessageSigner implementation
	// that's backed by the identity private key of the running lnd node.
	nodeSigner *netann.NodeSigner

	chanStatusMgr *netann.ChanStatusManager

	// listenAddrs is the list of addresses the server is currently
	// listening on.
	listenAddrs []net.Addr

	// torController is a client that will communicate with a locally
	// running Tor server. This client will handle initiating and
	// authenticating the connection to the Tor server, automatically
	// creating and setting up onion services, etc.
	torController *tor.Controller

	// natTraversal is the specific NAT traversal technique used to
	// automatically set up port forwarding rules in order to advertise to
	// the network that the node is accepting inbound connections.
	natTraversal nat.Traversal

	// lastDetectedIP is the last IP detected by the NAT traversal technique
	// above. This IP will be watched periodically in a goroutine in order
	// to handle dynamic IP changes.
	lastDetectedIP net.IP

	mu         sync.RWMutex
	peersByPub map[string]*peer

	inboundPeers  map[string]*peer
	outboundPeers map[string]*peer

	peerConnectedListeners    map[string][]chan<- lnpeer.Peer
	peerDisconnectedListeners map[string][]chan<- struct{}

	persistentPeers        map[string]struct{}
	persistentPeersBackoff map[string]time.Duration
	persistentConnReqs     map[string][]*connmgr.ConnReq
	persistentRetryCancels map[string]chan struct{}

	// ignorePeerTermination tracks peers for which the server has initiated
	// a disconnect. Adding a peer to this map causes the peer termination
	// watcher to short circuit in the event that peers are purposefully
	// disconnected.
	ignorePeerTermination map[*peer]struct{}

	// scheduledPeerConnection maps a pubkey string to a callback that
	// should be executed in the peerTerminationWatcher the prior peer with
	// the same pubkey exits.  This allows the server to wait until the
	// prior peer has cleaned up successfully, before adding the new peer
	// intended to replace it.
	scheduledPeerConnection map[string]func()

	cc *chainControl

	fundingMgr *fundingManager

	chanDB *channeldb.DB

	htlcSwitch *htlcswitch.Switch

	invoices *invoices.InvoiceRegistry

	channelNotifier *channelnotifier.ChannelNotifier

	witnessBeacon contractcourt.WitnessBeacon

	breachArbiter *breachArbiter

	chanRouter *routing.ChannelRouter

	authGossiper *discovery.AuthenticatedGossiper

	utxoNursery *utxoNursery

	sweeper *sweep.UtxoSweeper

	chainArb *contractcourt.ChainArbitrator

	sphinx *htlcswitch.OnionProcessor

	connMgr *connmgr.ConnManager

	sigPool *lnwallet.SigPool

	writePool *pool.Write

	readPool *pool.Read

	// globalFeatures feature vector which affects HTLCs and thus are also
	// advertised to other nodes.
	globalFeatures *lnwire.FeatureVector

	// currentNodeAnn is the node announcement that has been broadcast to
	// the network upon startup, if the attributes of the node (us) has
	// changed since last start.
	currentNodeAnn *lnwire.NodeAnnouncement

	quit chan struct{}

	wg sync.WaitGroup
}

// parseAddr parses an address from its string format to a net.Addr.
func parseAddr(address string) (net.Addr, error) {
	var (
		host string
		port int
	)

	// Split the address into its host and port components.
	h, p, err := net.SplitHostPort(address)
	if err != nil {
		// If a port wasn't specified, we'll assume the address only
		// contains the host so we'll use the default port.
		host = address
		port = defaultPeerPort
	} else {
		// Otherwise, we'll note both the host and ports.
		host = h
		portNum, err := strconv.Atoi(p)
		if err != nil {
			return nil, err
		}
		port = portNum
	}

	if tor.IsOnionHost(host) {
		return &tor.OnionAddr{OnionService: host, Port: port}, nil
	}

	// If the host is part of a TCP address, we'll use the network
	// specific ResolveTCPAddr function in order to resolve these
	// addresses over Tor in order to prevent leaking your real IP
	// address.
	hostPort := net.JoinHostPort(host, strconv.Itoa(port))
	return cfg.net.ResolveTCPAddr("tcp", hostPort)
}

// noiseDial is a factory function which creates a connmgr compliant dialing
// function by returning a closure which includes the server's identity key.
func noiseDial(idPriv *btcec.PrivateKey) func(net.Addr) (net.Conn, error) {
	return func(a net.Addr) (net.Conn, error) {
		lnAddr := a.(*lnwire.NetAddress)
		return brontide.Dial(idPriv, lnAddr, cfg.net.Dial)
	}
}

// newServer creates a new instance of the server which is to listen using the
// passed listener address.
func newServer(listenAddrs []net.Addr, chanDB *channeldb.DB, cc *chainControl,
	privKey *btcec.PrivateKey) (*server, error) {

	var err error

	listeners := make([]net.Listener, len(listenAddrs))
	for i, listenAddr := range listenAddrs {
		// Note: though brontide.NewListener uses ResolveTCPAddr, it
		// doesn't need to call the general lndResolveTCP function
		// since we are resolving a local address.
		listeners[i], err = brontide.NewListener(
			privKey, listenAddr.String(),
		)
		if err != nil {
			return nil, err
		}
	}

	globalFeatures := lnwire.NewRawFeatureVector()

	var serializedPubKey [33]byte
	copy(serializedPubKey[:], privKey.PubKey().SerializeCompressed())

	// Initialize the sphinx router, placing it's persistent replay log in
	// the same directory as the channel graph database.
	graphDir := chanDB.Path()
	sharedSecretPath := filepath.Join(graphDir, "sphinxreplay.db")
	replayLog := htlcswitch.NewDecayedLog(sharedSecretPath, cc.chainNotifier)
	sphinxRouter := sphinx.NewRouter(privKey, activeNetParams.Params, replayLog)

	writeBufferPool := pool.NewWriteBuffer(
		pool.DefaultWriteBufferGCInterval,
		pool.DefaultWriteBufferExpiryInterval,
	)

	writePool := pool.NewWrite(
		writeBufferPool, cfg.Workers.Write, pool.DefaultWorkerTimeout,
	)

	readBufferPool := pool.NewReadBuffer(
		pool.DefaultReadBufferGCInterval,
		pool.DefaultReadBufferExpiryInterval,
	)

	readPool := pool.NewRead(
		readBufferPool, cfg.Workers.Read, pool.DefaultWorkerTimeout,
	)

	decodeFinalCltvExpiry := func(payReq string) (uint32, error) {
		invoice, err := zpay32.Decode(payReq, activeNetParams.Params)
		if err != nil {
			return 0, err
		}
		return uint32(invoice.MinFinalCLTVExpiry()), nil
	}

	s := &server{
		chanDB:    chanDB,
		cc:        cc,
		sigPool:   lnwallet.NewSigPool(cfg.Workers.Sig, cc.signer),
		writePool: writePool,
		readPool:  readPool,

		invoices: invoices.NewRegistry(chanDB, decodeFinalCltvExpiry),

		channelNotifier: channelnotifier.New(chanDB),

		identityPriv: privKey,
		nodeSigner:   netann.NewNodeSigner(privKey),

		listenAddrs: listenAddrs,

		// TODO(roasbeef): derive proper onion key based on rotation
		// schedule
		sphinx: htlcswitch.NewOnionProcessor(sphinxRouter),

		persistentPeers:         make(map[string]struct{}),
		persistentPeersBackoff:  make(map[string]time.Duration),
		persistentConnReqs:      make(map[string][]*connmgr.ConnReq),
		persistentRetryCancels:  make(map[string]chan struct{}),
		ignorePeerTermination:   make(map[*peer]struct{}),
		scheduledPeerConnection: make(map[string]func()),

		peersByPub:                make(map[string]*peer),
		inboundPeers:              make(map[string]*peer),
		outboundPeers:             make(map[string]*peer),
		peerConnectedListeners:    make(map[string][]chan<- lnpeer.Peer),
		peerDisconnectedListeners: make(map[string][]chan<- struct{}),

		globalFeatures: lnwire.NewFeatureVector(globalFeatures,
			lnwire.GlobalFeatures),
		quit: make(chan struct{}),
	}

	s.witnessBeacon = &preimageBeacon{
		invoices:    s.invoices,
		wCache:      chanDB.NewWitnessCache(),
		subscribers: make(map[uint64]*preimageSubscriber),
	}

	// If the debug HTLC flag is on, then we invoice a "master debug"
	// invoice which all outgoing payments will be sent and all incoming
	// HTLCs with the debug R-Hash immediately settled.
	if cfg.DebugHTLC {
		kiloCoin := btcutil.Amount(btcutil.SatoshiPerBitcoin * 1000)
		s.invoices.AddDebugInvoice(kiloCoin, invoices.DebugPre)
		srvrLog.Debugf("Debug HTLC invoice inserted, preimage=%x, hash=%x",
			invoices.DebugPre[:], invoices.DebugHash[:])
	}

	_, currentHeight, err := s.cc.chainIO.GetBestBlock()
	if err != nil {
		return nil, err
	}

	s.htlcSwitch, err = htlcswitch.New(htlcswitch.Config{
		DB:      chanDB,
		SelfKey: s.identityPriv.PubKey(),
		LocalChannelClose: func(pubKey []byte,
			request *htlcswitch.ChanClose) {

			peer, err := s.FindPeerByPubStr(string(pubKey))
			if err != nil {
				srvrLog.Errorf("unable to close channel, peer"+
					" with %v id can't be found: %v",
					pubKey, err,
				)
				return
			}

			select {
			case peer.localCloseChanReqs <- request:
				srvrLog.Infof("Local close channel request "+
					"delivered to peer: %x", pubKey[:])
			case <-peer.quit:
				srvrLog.Errorf("Unable to deliver local close "+
					"channel request to peer %x, err: %v",
					pubKey[:], err)
			}
		},
		FwdingLog:              chanDB.ForwardingLog(),
		SwitchPackager:         channeldb.NewSwitchPackager(),
		ExtractErrorEncrypter:  s.sphinx.ExtractErrorEncrypter,
		FetchLastChannelUpdate: s.fetchLastChanUpdate(),
		Notifier:               s.cc.chainNotifier,
		FwdEventTicker: ticker.New(
			htlcswitch.DefaultFwdEventInterval),
		LogEventTicker: ticker.New(
			htlcswitch.DefaultLogInterval),
		NotifyActiveChannel:   s.channelNotifier.NotifyActiveChannelEvent,
		NotifyInactiveChannel: s.channelNotifier.NotifyInactiveChannelEvent,
	}, uint32(currentHeight))
	if err != nil {
		return nil, err
	}

	chanStatusMgrCfg := &netann.ChanStatusConfig{
		ChanStatusSampleInterval: cfg.ChanStatusSampleInterval,
		ChanEnableTimeout:        cfg.ChanEnableTimeout,
		ChanDisableTimeout:       cfg.ChanDisableTimeout,
		OurPubKey:                privKey.PubKey(),
		MessageSigner:            s.nodeSigner,
		IsChannelActive:          s.htlcSwitch.HasActiveLink,
		ApplyChannelUpdate:       s.applyChannelUpdate,
		DB:                       chanDB,
		Graph:                    chanDB.ChannelGraph(),
	}

	chanStatusMgr, err := netann.NewChanStatusManager(chanStatusMgrCfg)
	if err != nil {
		return nil, err
	}
	s.chanStatusMgr = chanStatusMgr

	// If enabled, use either UPnP or NAT-PMP to automatically configure
	// port forwarding for users behind a NAT.
	if cfg.NAT {
		srvrLog.Info("Scanning local network for a UPnP enabled device")

		discoveryTimeout := time.Duration(10 * time.Second)

		ctx, cancel := context.WithTimeout(
			context.Background(), discoveryTimeout,
		)
		defer cancel()
		upnp, err := nat.DiscoverUPnP(ctx)
		if err == nil {
			s.natTraversal = upnp
		} else {
			// If we were not able to discover a UPnP enabled device
			// on the local network, we'll fall back to attempting
			// to discover a NAT-PMP enabled device.
			srvrLog.Errorf("Unable to discover a UPnP enabled "+
				"device on the local network: %v", err)

			srvrLog.Info("Scanning local network for a NAT-PMP " +
				"enabled device")

			pmp, err := nat.DiscoverPMP(discoveryTimeout)
			if err != nil {
				err := fmt.Errorf("Unable to discover a "+
					"NAT-PMP enabled device on the local "+
					"network: %v", err)
				srvrLog.Error(err)
				return nil, err
			}

			s.natTraversal = pmp
		}
	}

	// If we were requested to automatically configure port forwarding,
	// we'll use the ports that the server will be listening on.
	externalIPStrings := make([]string, len(cfg.ExternalIPs))
	for idx, ip := range cfg.ExternalIPs {
		externalIPStrings[idx] = ip.String()
	}
	if s.natTraversal != nil {
		listenPorts := make([]uint16, 0, len(listenAddrs))
		for _, listenAddr := range listenAddrs {
			// At this point, the listen addresses should have
			// already been normalized, so it's safe to ignore the
			// errors.
			_, portStr, _ := net.SplitHostPort(listenAddr.String())
			port, _ := strconv.Atoi(portStr)

			listenPorts = append(listenPorts, uint16(port))
		}

		ips, err := s.configurePortForwarding(listenPorts...)
		if err != nil {
			srvrLog.Errorf("Unable to automatically set up port "+
				"forwarding using %s: %v",
				s.natTraversal.Name(), err)
		} else {
			srvrLog.Infof("Automatically set up port forwarding "+
				"using %s to advertise external IP",
				s.natTraversal.Name())
			externalIPStrings = append(externalIPStrings, ips...)
		}
	}

	// If external IP addresses have been specified, add those to the list
	// of this server's addresses.
	externalIPs, err := lncfg.NormalizeAddresses(
		externalIPStrings, strconv.Itoa(defaultPeerPort),
		cfg.net.ResolveTCPAddr,
	)
	if err != nil {
		return nil, err
	}
	selfAddrs := make([]net.Addr, 0, len(externalIPs))
	for _, ip := range externalIPs {
		selfAddrs = append(selfAddrs, ip)
	}

	// If we were requested to route connections through Tor and to
	// automatically create an onion service, we'll initiate our Tor
	// controller and establish a connection to the Tor server.
	if cfg.Tor.Active && (cfg.Tor.V2 || cfg.Tor.V3) {
		s.torController = tor.NewController(cfg.Tor.Control)
	}

	chanGraph := chanDB.ChannelGraph()

	// We'll now reconstruct a node announcement based on our current
	// configuration so we can send it out as a sort of heart beat within
	// the network.
	//
	// We'll start by parsing the node color from configuration.
	color, err := parseHexColor(cfg.Color)
	if err != nil {
		srvrLog.Errorf("unable to parse color: %v\n", err)
		return nil, err
	}

	// If no alias is provided, default to first 10 characters of public
	// key.
	alias := cfg.Alias
	if alias == "" {
		alias = hex.EncodeToString(serializedPubKey[:10])
	}
	nodeAlias, err := lnwire.NewNodeAlias(alias)
	if err != nil {
		return nil, err
	}
	selfNode := &channeldb.LightningNode{
		HaveNodeAnnouncement: true,
		LastUpdate:           time.Now(),
		Addresses:            selfAddrs,
		Alias:                nodeAlias.String(),
		Features:             s.globalFeatures,
		Color:                color,
	}
	copy(selfNode.PubKeyBytes[:], privKey.PubKey().SerializeCompressed())

	// Based on the disk representation of the node announcement generated
	// above, we'll generate a node announcement that can go out on the
	// network so we can properly sign it.
	nodeAnn, err := selfNode.NodeAnnouncement(false)
	if err != nil {
		return nil, fmt.Errorf("unable to gen self node ann: %v", err)
	}

	// With the announcement generated, we'll sign it to properly
	// authenticate the message on the network.
	authSig, err := discovery.SignAnnouncement(
		s.nodeSigner, s.identityPriv.PubKey(), nodeAnn,
	)
	if err != nil {
		return nil, fmt.Errorf("unable to generate signature for "+
			"self node announcement: %v", err)
	}
	selfNode.AuthSigBytes = authSig.Serialize()
	nodeAnn.Signature, err = lnwire.NewSigFromRawSignature(
		selfNode.AuthSigBytes,
	)
	if err != nil {
		return nil, err
	}

	// Finally, we'll update the representation on disk, and update our
	// cached in-memory version as well.
	if err := chanGraph.SetSourceNode(selfNode); err != nil {
		return nil, fmt.Errorf("can't set self node: %v", err)
	}
	s.currentNodeAnn = nodeAnn

	s.chanRouter, err = routing.New(routing.Config{
		Graph:     chanGraph,
		Chain:     cc.chainIO,
		ChainView: cc.chainView,
		SendToSwitch: func(firstHop lnwire.ShortChannelID,
			htlcAdd *lnwire.UpdateAddHTLC,
			circuit *sphinx.Circuit) ([32]byte, error) {

			// Using the created circuit, initialize the error
			// decrypter so we can parse+decode any failures
			// incurred by this payment within the switch.
			errorDecryptor := &htlcswitch.SphinxErrorDecrypter{
				OnionErrorDecrypter: sphinx.NewOnionErrorDecrypter(circuit),
			}

			return s.htlcSwitch.SendHTLC(
				firstHop, htlcAdd, errorDecryptor,
			)
		},
		ChannelPruneExpiry: routing.DefaultChannelPruneExpiry,
		GraphPruneInterval: time.Duration(time.Hour),
		QueryBandwidth: func(edge *channeldb.ChannelEdgeInfo) lnwire.MilliSatoshi {
			// If we aren't on either side of this edge, then we'll
			// just thread through the capacity of the edge as we
			// know it.
			if !bytes.Equal(edge.NodeKey1Bytes[:], selfNode.PubKeyBytes[:]) &&
				!bytes.Equal(edge.NodeKey2Bytes[:], selfNode.PubKeyBytes[:]) {

				return lnwire.NewMSatFromSatoshis(edge.Capacity)
			}

			cid := lnwire.NewChanIDFromOutPoint(&edge.ChannelPoint)
			link, err := s.htlcSwitch.GetLink(cid)
			if err != nil {
				// If the link isn't online, then we'll report
				// that it has zero bandwidth to the router.
				return 0
			}

			// If the link is found within the switch, but it isn't
			// yet eligible to forward any HTLCs, then we'll treat
			// it as if it isn't online in the first place.
			if !link.EligibleToForward() {
				return 0
			}

			// Otherwise, we'll return the current best estimate
			// for the available bandwidth for the link.
			return link.Bandwidth()
		},
		AssumeChannelValid: cfg.Routing.UseAssumeChannelValid(),
	})
	if err != nil {
		return nil, fmt.Errorf("can't create router: %v", err)
	}

	chanSeries := discovery.NewChanSeries(s.chanDB.ChannelGraph())
	gossipMessageStore, err := discovery.NewMessageStore(s.chanDB)
	if err != nil {
		return nil, err
	}
	waitingProofStore, err := channeldb.NewWaitingProofStore(s.chanDB)
	if err != nil {
		return nil, err
	}

	s.authGossiper = discovery.New(discovery.Config{
<<<<<<< HEAD
		Router:                    s.chanRouter,
		Notifier:                  s.cc.chainNotifier,
		ChainHash:                 *activeNetParams.GenesisHash,
		Broadcast:                 s.BroadcastMessage,
		ChanSeries:                chanSeries,
		NotifyWhenOnline:          s.NotifyWhenOnline,
		NotifyWhenOffline:         s.NotifyWhenOffline,
		ProofMatureDelta:          0,
		TrickleDelay:              time.Millisecond * time.Duration(cfg.TrickleDelay),
		RetransmitDelay:           time.Minute * 30,
		WaitingProofStore:         waitingProofStore,
		MessageStore:              gossipMessageStore,
		AnnSigner:                 s.nodeSigner,
		RotateTicker:              ticker.New(discovery.DefaultSyncerRotationInterval),
		FullSyncTicker:            ticker.New(discovery.DefaultFullSyncInterval),
		ActiveSyncerTimeoutTicker: ticker.New(discovery.DefaultActiveSyncerTimeout),
		NumActiveSyncers:          cfg.GraphUpdatePeers,
=======
		Router:            s.chanRouter,
		Notifier:          s.cc.chainNotifier,
		ChainHash:         *activeNetParams.GenesisHash,
		Broadcast:         s.BroadcastMessage,
		ChanSeries:        chanSeries,
		NotifyWhenOnline:  s.NotifyWhenOnline,
		NotifyWhenOffline: s.NotifyWhenOffline,
		ProofMatureDelta:  0,
		TrickleDelay:      time.Millisecond * time.Duration(cfg.TrickleDelay),
		RetransmitDelay:   time.Minute * 30,
		WaitingProofStore: waitingProofStore,
		MessageStore:      gossipMessageStore,
		AnnSigner:         s.nodeSigner,
		LiveEdgeHorizon:   routing.DefaultChannelPruneExpiry,
>>>>>>> a0629520
	},
		s.identityPriv.PubKey(),
	)

	utxnStore, err := newNurseryStore(activeNetParams.GenesisHash, chanDB)
	if err != nil {
		srvrLog.Errorf("unable to create nursery store: %v", err)
		return nil, err
	}

	srvrLog.Tracef("Sweeper batch window duration: %v",
		sweep.DefaultBatchWindowDuration)

	sweeperStore, err := sweep.NewSweeperStore(
		chanDB, activeNetParams.GenesisHash,
	)
	if err != nil {
		srvrLog.Errorf("unable to create sweeper store: %v", err)
		return nil, err
	}

	s.sweeper = sweep.New(&sweep.UtxoSweeperConfig{
		FeeEstimator: cc.feeEstimator,
		GenSweepScript: func() ([]byte, error) {
			return newSweepPkScript(cc.wallet)
		},
		Signer:             cc.wallet.Cfg.Signer,
		PublishTransaction: cc.wallet.PublishTransaction,
		NewBatchTimer: func() <-chan time.Time {
			return time.NewTimer(sweep.DefaultBatchWindowDuration).C
		},
		SweepTxConfTarget:    6,
		Notifier:             cc.chainNotifier,
		ChainIO:              cc.chainIO,
		Store:                sweeperStore,
		MaxInputsPerTx:       sweep.DefaultMaxInputsPerTx,
		MaxSweepAttempts:     sweep.DefaultMaxSweepAttempts,
		NextAttemptDeltaFunc: sweep.DefaultNextAttemptDeltaFunc,
	})

	s.utxoNursery = newUtxoNursery(&NurseryConfig{
		ChainIO:             cc.chainIO,
		ConfDepth:           1,
		FetchClosedChannels: chanDB.FetchClosedChannels,
		FetchClosedChannel:  chanDB.FetchClosedChannel,
		Notifier:            cc.chainNotifier,
		PublishTransaction:  cc.wallet.PublishTransaction,
		Store:               utxnStore,
		SweepInput:          s.sweeper.SweepInput,
	})

	// Construct a closure that wraps the htlcswitch's CloseLink method.
	closeLink := func(chanPoint *wire.OutPoint,
		closureType htlcswitch.ChannelCloseType) {
		// TODO(conner): Properly respect the update and error channels
		// returned by CloseLink.
		s.htlcSwitch.CloseLink(chanPoint, closureType, 0)
	}

	// We will use the following channel to reliably hand off contract
	// breach events from the ChannelArbitrator to the breachArbiter,
	contractBreaches := make(chan *ContractBreachEvent, 1)

	s.chainArb = contractcourt.NewChainArbitrator(contractcourt.ChainArbitratorConfig{
		ChainHash: *activeNetParams.GenesisHash,
		// TODO(roasbeef): properly configure
		//  * needs to be << or specified final hop time delta
		BroadcastDelta: defaultBroadcastDelta,
		NewSweepAddr: func() ([]byte, error) {
			return newSweepPkScript(cc.wallet)
		},
		PublishTx: cc.wallet.PublishTransaction,
		DeliverResolutionMsg: func(msgs ...contractcourt.ResolutionMsg) error {
			for _, msg := range msgs {
				err := s.htlcSwitch.ProcessContractResolution(msg)
				if err != nil {
					return err
				}
			}
			return nil
		},
		IncubateOutputs: func(chanPoint wire.OutPoint,
			commitRes *lnwallet.CommitOutputResolution,
			outHtlcRes *lnwallet.OutgoingHtlcResolution,
			inHtlcRes *lnwallet.IncomingHtlcResolution,
			broadcastHeight uint32) error {

			var (
				inRes  []lnwallet.IncomingHtlcResolution
				outRes []lnwallet.OutgoingHtlcResolution
			)
			if inHtlcRes != nil {
				inRes = append(inRes, *inHtlcRes)
			}
			if outHtlcRes != nil {
				outRes = append(outRes, *outHtlcRes)
			}

			return s.utxoNursery.IncubateOutputs(
				chanPoint, commitRes, outRes, inRes,
				broadcastHeight,
			)
		},
		PreimageDB:   s.witnessBeacon,
		Notifier:     cc.chainNotifier,
		Signer:       cc.wallet.Cfg.Signer,
		FeeEstimator: cc.feeEstimator,
		ChainIO:      cc.chainIO,
		MarkLinkInactive: func(chanPoint wire.OutPoint) error {
			chanID := lnwire.NewChanIDFromOutPoint(&chanPoint)
			s.htlcSwitch.RemoveLink(chanID)
			return nil
		},
		IsOurAddress: cc.wallet.IsOurAddress,
		ContractBreach: func(chanPoint wire.OutPoint,
			breachRet *lnwallet.BreachRetribution) error {
			event := &ContractBreachEvent{
				ChanPoint:         chanPoint,
				ProcessACK:        make(chan error, 1),
				BreachRetribution: breachRet,
			}

			// Send the contract breach event to the breachArbiter.
			select {
			case contractBreaches <- event:
			case <-s.quit:
				return ErrServerShuttingDown
			}

			// Wait for the breachArbiter to ACK the event.
			select {
			case err := <-event.ProcessACK:
				return err
			case <-s.quit:
				return ErrServerShuttingDown
			}
		},
		DisableChannel:      s.chanStatusMgr.RequestDisable,
		Sweeper:             s.sweeper,
		Registry:            s.invoices,
		NotifyClosedChannel: s.channelNotifier.NotifyClosedChannelEvent,
	}, chanDB)

	s.breachArbiter = newBreachArbiter(&BreachConfig{
		CloseLink: closeLink,
		DB:        chanDB,
		Estimator: s.cc.feeEstimator,
		GenSweepScript: func() ([]byte, error) {
			return newSweepPkScript(cc.wallet)
		},
		Notifier:           cc.chainNotifier,
		PublishTransaction: cc.wallet.PublishTransaction,
		ContractBreaches:   contractBreaches,
		Signer:             cc.wallet.Cfg.Signer,
		Store:              newRetributionStore(chanDB),
	})

	// Select the configuration and furnding parameters for Bitcoin or
	// Litecoin, depending on the primary registered chain.
	primaryChain := registeredChains.PrimaryChain()
	chainCfg := cfg.Bitcoin
	minRemoteDelay := minBtcRemoteDelay
	maxRemoteDelay := maxBtcRemoteDelay
	if primaryChain == litecoinChain {
		chainCfg = cfg.Litecoin
		minRemoteDelay = minLtcRemoteDelay
		maxRemoteDelay = maxLtcRemoteDelay
	}

	var chanIDSeed [32]byte
	if _, err := rand.Read(chanIDSeed[:]); err != nil {
		return nil, err
	}
	s.fundingMgr, err = newFundingManager(fundingConfig{
		IDKey:              privKey.PubKey(),
		Wallet:             cc.wallet,
		PublishTransaction: cc.wallet.PublishTransaction,
		Notifier:           cc.chainNotifier,
		FeeEstimator:       cc.feeEstimator,
		SignMessage: func(pubKey *btcec.PublicKey,
			msg []byte) (*btcec.Signature, error) {

			if pubKey.IsEqual(privKey.PubKey()) {
				return s.nodeSigner.SignMessage(pubKey, msg)
			}

			return cc.msgSigner.SignMessage(pubKey, msg)
		},
		CurrentNodeAnnouncement: func() (lnwire.NodeAnnouncement, error) {
			return s.genNodeAnnouncement(true)
		},
		SendAnnouncement: func(msg lnwire.Message) chan error {
			return s.authGossiper.ProcessLocalAnnouncement(
				msg, privKey.PubKey(),
			)
		},
		NotifyWhenOnline: s.NotifyWhenOnline,
		TempChanIDSeed:   chanIDSeed,
		FindChannel: func(chanID lnwire.ChannelID) (
			*channeldb.OpenChannel, error) {

			dbChannels, err := chanDB.FetchAllChannels()
			if err != nil {
				return nil, err
			}

			for _, channel := range dbChannels {
				if chanID.IsChanPoint(&channel.FundingOutpoint) {
					return channel, nil
				}
			}

			return nil, fmt.Errorf("unable to find channel")
		},
		DefaultRoutingPolicy: cc.routingPolicy,
		NumRequiredConfs: func(chanAmt btcutil.Amount,
			pushAmt lnwire.MilliSatoshi) uint16 {
			// For large channels we increase the number
			// of confirmations we require for the
			// channel to be considered open. As it is
			// always the responder that gets to choose
			// value, the pushAmt is value being pushed
			// to us. This means we have more to lose
			// in the case this gets re-orged out, and
			// we will require more confirmations before
			// we consider it open.
			// TODO(halseth): Use Litecoin params in case
			// of LTC channels.

			// In case the user has explicitly specified
			// a default value for the number of
			// confirmations, we use it.
			defaultConf := uint16(chainCfg.DefaultNumChanConfs)
			if defaultConf != 0 {
				return defaultConf
			}

			// If not we return a value scaled linearly
			// between 3 and 6, depending on channel size.
			// TODO(halseth): Use 1 as minimum?
			minConf := uint64(3)
			maxConf := uint64(6)
			maxChannelSize := uint64(
				lnwire.NewMSatFromSatoshis(maxFundingAmount))
			stake := lnwire.NewMSatFromSatoshis(chanAmt) + pushAmt
			conf := maxConf * uint64(stake) / maxChannelSize
			if conf < minConf {
				conf = minConf
			}
			if conf > maxConf {
				conf = maxConf
			}
			return uint16(conf)
		},
		RequiredRemoteDelay: func(chanAmt btcutil.Amount) uint16 {
			// We scale the remote CSV delay (the time the
			// remote have to claim funds in case of a unilateral
			// close) linearly from minRemoteDelay blocks
			// for small channels, to maxRemoteDelay blocks
			// for channels of size maxFundingAmount.
			// TODO(halseth): Litecoin parameter for LTC.

			// In case the user has explicitly specified
			// a default value for the remote delay, we
			// use it.
			defaultDelay := uint16(chainCfg.DefaultRemoteDelay)
			if defaultDelay > 0 {
				return defaultDelay
			}

			// If not we scale according to channel size.
			delay := uint16(btcutil.Amount(maxRemoteDelay) *
				chanAmt / maxFundingAmount)
			if delay < minRemoteDelay {
				delay = minRemoteDelay
			}
			if delay > maxRemoteDelay {
				delay = maxRemoteDelay
			}
			return delay
		},
		WatchNewChannel: func(channel *channeldb.OpenChannel,
			peerKey *btcec.PublicKey) error {

			// First, we'll mark this new peer as a persistent peer
			// for re-connection purposes.
			s.mu.Lock()
			pubStr := string(peerKey.SerializeCompressed())
			s.persistentPeers[pubStr] = struct{}{}
			s.mu.Unlock()

			// With that taken care of, we'll send this channel to
			// the chain arb so it can react to on-chain events.
			return s.chainArb.WatchNewChannel(channel)
		},
		ReportShortChanID: func(chanPoint wire.OutPoint) error {
			cid := lnwire.NewChanIDFromOutPoint(&chanPoint)
			return s.htlcSwitch.UpdateShortChanID(cid)
		},
		RequiredRemoteChanReserve: func(chanAmt,
			dustLimit btcutil.Amount) btcutil.Amount {

			// By default, we'll require the remote peer to maintain
			// at least 1% of the total channel capacity at all
			// times. If this value ends up dipping below the dust
			// limit, then we'll use the dust limit itself as the
			// reserve as required by BOLT #2.
			reserve := chanAmt / 100
			if reserve < dustLimit {
				reserve = dustLimit
			}

			return reserve
		},
		RequiredRemoteMaxValue: func(chanAmt btcutil.Amount) lnwire.MilliSatoshi {
			// By default, we'll allow the remote peer to fully
			// utilize the full bandwidth of the channel, minus our
			// required reserve.
			reserve := lnwire.NewMSatFromSatoshis(chanAmt / 100)
			return lnwire.NewMSatFromSatoshis(chanAmt) - reserve
		},
		RequiredRemoteMaxHTLCs: func(chanAmt btcutil.Amount) uint16 {
			// By default, we'll permit them to utilize the full
			// channel bandwidth.
			return uint16(input.MaxHTLCNumber / 2)
		},
		ZombieSweeperInterval:  1 * time.Minute,
		ReservationTimeout:     10 * time.Minute,
		MinChanSize:            btcutil.Amount(cfg.MinChanSize),
		NotifyOpenChannelEvent: s.channelNotifier.NotifyOpenChannelEvent,
	})
	if err != nil {
		return nil, err
	}

	// Create the connection manager which will be responsible for
	// maintaining persistent outbound connections and also accepting new
	// incoming connections
	cmgr, err := connmgr.New(&connmgr.Config{
		Listeners:      listeners,
		OnAccept:       s.InboundPeerConnected,
		RetryDuration:  time.Second * 5,
		TargetOutbound: 100,
		Dial:           noiseDial(s.identityPriv),
		OnConnection:   s.OutboundPeerConnected,
	})
	if err != nil {
		return nil, err
	}
	s.connMgr = cmgr

	return s, nil
}

// Started returns true if the server has been started, and false otherwise.
// NOTE: This function is safe for concurrent access.
func (s *server) Started() bool {
	return atomic.LoadInt32(&s.started) != 0
}

// Start starts the main daemon server, all requested listeners, and any helper
// goroutines.
// NOTE: This function is safe for concurrent access.
func (s *server) Start() error {
	// Already running?
	if !atomic.CompareAndSwapInt32(&s.started, 0, 1) {
		return nil
	}

	if s.torController != nil {
		if err := s.initTorController(); err != nil {
			return err
		}
	}

	if s.natTraversal != nil {
		s.wg.Add(1)
		go s.watchExternalIP()
	}

	// Start the notification server. This is used so channel management
	// goroutines can be notified when a funding transaction reaches a
	// sufficient number of confirmations, or when the input for the
	// funding transaction is spent in an attempt at an uncooperative close
	// by the counterparty.
	if err := s.sigPool.Start(); err != nil {
		return err
	}
	if err := s.writePool.Start(); err != nil {
		return err
	}
	if err := s.readPool.Start(); err != nil {
		return err
	}
	if err := s.cc.chainNotifier.Start(); err != nil {
		return err
	}
	if err := s.channelNotifier.Start(); err != nil {
		return err
	}
	if err := s.sphinx.Start(); err != nil {
		return err
	}
	if err := s.htlcSwitch.Start(); err != nil {
		return err
	}
	if err := s.sweeper.Start(); err != nil {
		return err
	}
	if err := s.utxoNursery.Start(); err != nil {
		return err
	}
	if err := s.chainArb.Start(); err != nil {
		return err
	}
	if err := s.breachArbiter.Start(); err != nil {
		return err
	}
	if err := s.authGossiper.Start(); err != nil {
		return err
	}
	if err := s.chanRouter.Start(); err != nil {
		return err
	}
	if err := s.fundingMgr.Start(); err != nil {
		return err
	}
	s.connMgr.Start()

	if err := s.invoices.Start(); err != nil {
		return err
	}
	if err := s.chanStatusMgr.Start(); err != nil {
		return err
	}

	// With all the relevant sub-systems started, we'll now attempt to
	// establish persistent connections to our direct channel collaborators
	// within the network. Before doing so however, we'll prune our set of
	// link nodes found within the database to ensure we don't reconnect to
	// any nodes we no longer have open channels with.
	if err := s.chanDB.PruneLinkNodes(); err != nil {
		return err
	}
	if err := s.establishPersistentConnections(); err != nil {
		return err
	}

	// If network bootstrapping hasn't been disabled, then we'll configure
	// the set of active bootstrappers, and launch a dedicated goroutine to
	// maintain a set of persistent connections.
	if !cfg.NoNetBootstrap && !(cfg.Bitcoin.SimNet || cfg.Litecoin.SimNet) &&
		!(cfg.Bitcoin.RegTest || cfg.Litecoin.RegTest) {

		bootstrappers, err := initNetworkBootstrappers(s)
		if err != nil {
			return err
		}

		s.wg.Add(1)
		go s.peerBootstrapper(defaultMinPeers, bootstrappers)
	} else {
		srvrLog.Infof("Auto peer bootstrapping is disabled")
	}

	return nil
}

// Stop gracefully shutsdown the main daemon server. This function will signal
// any active goroutines, or helper objects to exit, then blocks until they've
// all successfully exited. Additionally, any/all listeners are closed.
// NOTE: This function is safe for concurrent access.
func (s *server) Stop() error {
	// Bail if we're already shutting down.
	if !atomic.CompareAndSwapInt32(&s.shutdown, 0, 1) {
		return nil
	}

	close(s.quit)

	if s.torController != nil {
		s.torController.Stop()
	}

	// Shutdown the wallet, funding manager, and the rpc server.
	s.chanStatusMgr.Stop()
	s.cc.chainNotifier.Stop()
	s.chanRouter.Stop()
	s.htlcSwitch.Stop()
	s.sphinx.Stop()
	s.utxoNursery.Stop()
	s.breachArbiter.Stop()
	s.authGossiper.Stop()
	s.chainArb.Stop()
	s.sweeper.Stop()
	s.channelNotifier.Stop()
	s.cc.wallet.Shutdown()
	s.cc.chainView.Stop()
	s.connMgr.Stop()
	s.cc.feeEstimator.Stop()
	s.invoices.Stop()
	s.fundingMgr.Stop()

	// Disconnect from each active peers to ensure that
	// peerTerminationWatchers signal completion to each peer.
	for _, peer := range s.Peers() {
		s.DisconnectPeer(peer.addr.IdentityKey)
	}

	// Wait for all lingering goroutines to quit.
	s.wg.Wait()

	s.sigPool.Stop()
	s.writePool.Stop()
	s.readPool.Stop()

	return nil
}

// Stopped returns true if the server has been instructed to shutdown.
// NOTE: This function is safe for concurrent access.
func (s *server) Stopped() bool {
	return atomic.LoadInt32(&s.shutdown) != 0
}

// configurePortForwarding attempts to set up port forwarding for the different
// ports that the server will be listening on.
//
// NOTE: This should only be used when using some kind of NAT traversal to
// automatically set up forwarding rules.
func (s *server) configurePortForwarding(ports ...uint16) ([]string, error) {
	ip, err := s.natTraversal.ExternalIP()
	if err != nil {
		return nil, err
	}
	s.lastDetectedIP = ip

	externalIPs := make([]string, 0, len(ports))
	for _, port := range ports {
		if err := s.natTraversal.AddPortMapping(port); err != nil {
			srvrLog.Debugf("Unable to forward port %d: %v", port, err)
			continue
		}

		hostIP := fmt.Sprintf("%v:%d", ip, port)
		externalIPs = append(externalIPs, hostIP)
	}

	return externalIPs, nil
}

// removePortForwarding attempts to clear the forwarding rules for the different
// ports the server is currently listening on.
//
// NOTE: This should only be used when using some kind of NAT traversal to
// automatically set up forwarding rules.
func (s *server) removePortForwarding() {
	forwardedPorts := s.natTraversal.ForwardedPorts()
	for _, port := range forwardedPorts {
		if err := s.natTraversal.DeletePortMapping(port); err != nil {
			srvrLog.Errorf("Unable to remove forwarding rules for "+
				"port %d: %v", port, err)
		}
	}
}

// watchExternalIP continuously checks for an updated external IP address every
// 15 minutes. Once a new IP address has been detected, it will automatically
// handle port forwarding rules and send updated node announcements to the
// currently connected peers.
//
// NOTE: This MUST be run as a goroutine.
func (s *server) watchExternalIP() {
	defer s.wg.Done()

	// Before exiting, we'll make sure to remove the forwarding rules set
	// up by the server.
	defer s.removePortForwarding()

	// Keep track of the external IPs set by the user to avoid replacing
	// them when detecting a new IP.
	ipsSetByUser := make(map[string]struct{})
	for _, ip := range cfg.ExternalIPs {
		ipsSetByUser[ip.String()] = struct{}{}
	}

	forwardedPorts := s.natTraversal.ForwardedPorts()

	ticker := time.NewTicker(15 * time.Minute)
	defer ticker.Stop()
out:
	for {
		select {
		case <-ticker.C:
			// We'll start off by making sure a new IP address has
			// been detected.
			ip, err := s.natTraversal.ExternalIP()
			if err != nil {
				srvrLog.Debugf("Unable to retrieve the "+
					"external IP address: %v", err)
				continue
			}

			if ip.Equal(s.lastDetectedIP) {
				continue
			}

			srvrLog.Infof("Detected new external IP address %s", ip)

			// Next, we'll craft the new addresses that will be
			// included in the new node announcement and advertised
			// to the network. Each address will consist of the new
			// IP detected and one of the currently advertised
			// ports.
			var newAddrs []net.Addr
			for _, port := range forwardedPorts {
				hostIP := fmt.Sprintf("%v:%d", ip, port)
				addr, err := net.ResolveTCPAddr("tcp", hostIP)
				if err != nil {
					srvrLog.Debugf("Unable to resolve "+
						"host %v: %v", addr, err)
					continue
				}

				newAddrs = append(newAddrs, addr)
			}

			// Skip the update if we weren't able to resolve any of
			// the new addresses.
			if len(newAddrs) == 0 {
				srvrLog.Debug("Skipping node announcement " +
					"update due to not being able to " +
					"resolve any new addresses")
				continue
			}

			// Now, we'll need to update the addresses in our node's
			// announcement in order to propagate the update
			// throughout the network. We'll only include addresses
			// that have a different IP from the previous one, as
			// the previous IP is no longer valid.
			currentNodeAnn, err := s.genNodeAnnouncement(false)
			if err != nil {
				srvrLog.Debugf("Unable to retrieve current "+
					"node announcement: %v", err)
				continue
			}
			for _, addr := range currentNodeAnn.Addresses {
				host, _, err := net.SplitHostPort(addr.String())
				if err != nil {
					srvrLog.Debugf("Unable to determine "+
						"host from address %v: %v",
						addr, err)
					continue
				}

				// We'll also make sure to include external IPs
				// set manually by the user.
				_, setByUser := ipsSetByUser[addr.String()]
				if setByUser || host != s.lastDetectedIP.String() {
					newAddrs = append(newAddrs, addr)
				}
			}

			// Then, we'll generate a new timestamped node
			// announcement with the updated addresses and broadcast
			// it to our peers.
			newNodeAnn, err := s.genNodeAnnouncement(
				true, lnwire.UpdateNodeAnnAddrs(newAddrs),
			)
			if err != nil {
				srvrLog.Debugf("Unable to generate new node "+
					"announcement: %v", err)
				continue
			}

			err = s.BroadcastMessage(nil, &newNodeAnn)
			if err != nil {
				srvrLog.Debugf("Unable to broadcast new node "+
					"announcement to peers: %v", err)
				continue
			}

			// Finally, update the last IP seen to the current one.
			s.lastDetectedIP = ip
		case <-s.quit:
			break out
		}
	}
}

// initNetworkBootstrappers initializes a set of network peer bootstrappers
// based on the server, and currently active bootstrap mechanisms as defined
// within the current configuration.
func initNetworkBootstrappers(s *server) ([]discovery.NetworkPeerBootstrapper, error) {
	srvrLog.Infof("Initializing peer network bootstrappers!")

	var bootStrappers []discovery.NetworkPeerBootstrapper

	// First, we'll create an instance of the ChannelGraphBootstrapper as
	// this can be used by default if we've already partially seeded the
	// network.
	chanGraph := autopilot.ChannelGraphFromDatabase(s.chanDB.ChannelGraph())
	graphBootstrapper, err := discovery.NewGraphBootstrapper(chanGraph)
	if err != nil {
		return nil, err
	}
	bootStrappers = append(bootStrappers, graphBootstrapper)

	// If this isn't simnet mode, then one of our additional bootstrapping
	// sources will be the set of running DNS seeds.
	if !cfg.Bitcoin.SimNet || !cfg.Litecoin.SimNet {
		dnsSeeds, ok := chainDNSSeeds[*activeNetParams.GenesisHash]

		// If we have a set of DNS seeds for this chain, then we'll add
		// it as an additional bootstrapping source.
		if ok {
			srvrLog.Infof("Creating DNS peer bootstrapper with "+
				"seeds: %v", dnsSeeds)

			dnsBootStrapper := discovery.NewDNSSeedBootstrapper(
				dnsSeeds, cfg.net,
			)
			bootStrappers = append(bootStrappers, dnsBootStrapper)
		}
	}

	return bootStrappers, nil
}

// peerBootstrapper is a goroutine which is tasked with attempting to establish
// and maintain a target minimum number of outbound connections. With this
// invariant, we ensure that our node is connected to a diverse set of peers
// and that nodes newly joining the network receive an up to date network view
// as soon as possible.
func (s *server) peerBootstrapper(numTargetPeers uint32,
	bootstrappers []discovery.NetworkPeerBootstrapper) {

	defer s.wg.Done()

	// ignore is a set used to keep track of peers already retrieved from
	// our bootstrappers in order to avoid duplicates.
	ignore := make(map[autopilot.NodeID]struct{})

	// We'll start off by aggressively attempting connections to peers in
	// order to be a part of the network as soon as possible.
	s.initialPeerBootstrap(ignore, numTargetPeers, bootstrappers)

	// Once done, we'll attempt to maintain our target minimum number of
	// peers.
	//
	// We'll use a 15 second backoff, and double the time every time an
	// epoch fails up to a ceiling.
	const backOffCeiling = time.Minute * 5
	backOff := time.Second * 15

	// We'll create a new ticker to wake us up every 15 seconds so we can
	// see if we've reached our minimum number of peers.
	sampleTicker := time.NewTicker(backOff)
	defer sampleTicker.Stop()

	// We'll use the number of attempts and errors to determine if we need
	// to increase the time between discovery epochs.
	var epochErrors uint32 // To be used atomically.
	var epochAttempts uint32

	for {
		select {
		// The ticker has just woken us up, so we'll need to check if
		// we need to attempt to connect our to any more peers.
		case <-sampleTicker.C:
			// Obtain the current number of peers, so we can gauge
			// if we need to sample more peers or not.
			s.mu.RLock()
			numActivePeers := uint32(len(s.peersByPub))
			s.mu.RUnlock()

			// If we have enough peers, then we can loop back
			// around to the next round as we're done here.
			if numActivePeers >= numTargetPeers {
				continue
			}

			// If all of our attempts failed during this last back
			// off period, then will increase our backoff to 5
			// minute ceiling to avoid an excessive number of
			// queries
			//
			// TODO(roasbeef): add reverse policy too?

			if epochAttempts > 0 &&
				atomic.LoadUint32(&epochErrors) >= epochAttempts {

				sampleTicker.Stop()

				backOff *= 2
				if backOff > backOffCeiling {
					backOff = backOffCeiling
				}

				srvrLog.Debugf("Backing off peer bootstrapper to "+
					"%v", backOff)
				sampleTicker = time.NewTicker(backOff)
				continue
			}

			atomic.StoreUint32(&epochErrors, 0)
			epochAttempts = 0

			// Since we know need more peers, we'll compute the
			// exact number we need to reach our threshold.
			numNeeded := numTargetPeers - numActivePeers

			srvrLog.Debugf("Attempting to obtain %v more network "+
				"peers", numNeeded)

			// With the number of peers we need calculated, we'll
			// query the network bootstrappers to sample a set of
			// random addrs for us.
			s.mu.RLock()
			ignoreList := make(map[autopilot.NodeID]struct{})
			for _, peer := range s.peersByPub {
				nID := autopilot.NewNodeID(peer.addr.IdentityKey)
				ignoreList[nID] = struct{}{}
			}
			s.mu.RUnlock()

			peerAddrs, err := discovery.MultiSourceBootstrap(
				ignoreList, numNeeded*2, bootstrappers...,
			)
			if err != nil {
				srvrLog.Errorf("Unable to retrieve bootstrap "+
					"peers: %v", err)
				continue
			}

			// Finally, we'll launch a new goroutine for each
			// prospective peer candidates.
			for _, addr := range peerAddrs {
				epochAttempts++

				go func(a *lnwire.NetAddress) {
					// TODO(roasbeef): can do AS, subnet,
					// country diversity, etc
					errChan := make(chan error, 1)
					s.connectToPeer(a, errChan)
					select {
					case err := <-errChan:
						if err == nil {
							return
						}

						srvrLog.Errorf("Unable to "+
							"connect to %v: %v",
							a, err)
						atomic.AddUint32(&epochErrors, 1)
					case <-s.quit:
					}
				}(addr)
			}
		case <-s.quit:
			return
		}
	}
}

// initialPeerBootstrap attempts to continuously connect to peers on startup
// until the target number of peers has been reached. This ensures that nodes
// receive an up to date network view as soon as possible.
func (s *server) initialPeerBootstrap(ignore map[autopilot.NodeID]struct{},
	numTargetPeers uint32, bootstrappers []discovery.NetworkPeerBootstrapper) {

	var wg sync.WaitGroup

	for {
		// Check if the server has been requested to shut down in order
		// to prevent blocking.
		if s.Stopped() {
			return
		}

		// We can exit our aggressive initial peer bootstrapping stage
		// if we've reached out target number of peers.
		s.mu.RLock()
		numActivePeers := uint32(len(s.peersByPub))
		s.mu.RUnlock()

		if numActivePeers >= numTargetPeers {
			return
		}

		// Otherwise, we'll request for the remaining number of peers in
		// order to reach our target.
		peersNeeded := numTargetPeers - numActivePeers
		bootstrapAddrs, err := discovery.MultiSourceBootstrap(
			ignore, peersNeeded, bootstrappers...,
		)
		if err != nil {
			srvrLog.Errorf("Unable to retrieve initial bootstrap "+
				"peers: %v", err)
			continue
		}

		// Then, we'll attempt to establish a connection to the
		// different peer addresses retrieved by our bootstrappers.
		for _, bootstrapAddr := range bootstrapAddrs {
			wg.Add(1)
			go func(addr *lnwire.NetAddress) {
				defer wg.Done()

				errChan := make(chan error, 1)
				go s.connectToPeer(addr, errChan)

				// We'll only allow this connection attempt to
				// take up to 3 seconds. This allows us to move
				// quickly by discarding peers that are slowing
				// us down.
				select {
				case err := <-errChan:
					if err == nil {
						return
					}
					srvrLog.Errorf("Unable to connect to "+
						"%v: %v", addr, err)
				// TODO: tune timeout? 3 seconds might be *too*
				// aggressive but works well.
				case <-time.After(3 * time.Second):
					srvrLog.Tracef("Skipping peer %v due "+
						"to not establishing a "+
						"connection within 3 seconds",
						addr)
				case <-s.quit:
				}
			}(bootstrapAddr)
		}

		wg.Wait()
	}
}

// initTorController initiliazes the Tor controller backed by lnd and
// automatically sets up a v2 onion service in order to listen for inbound
// connections over Tor.
func (s *server) initTorController() error {
	if err := s.torController.Start(); err != nil {
		return err
	}

	// Determine the different ports the server is listening on. The onion
	// service's virtual port will map to these ports and one will be picked
	// at random when the onion service is being accessed.
	listenPorts := make([]int, 0, len(s.listenAddrs))
	for _, listenAddr := range s.listenAddrs {
		port := listenAddr.(*net.TCPAddr).Port
		listenPorts = append(listenPorts, port)
	}

	// Once the port mapping has been set, we can go ahead and automatically
	// create our onion service. The service's private key will be saved to
	// disk in order to regain access to this service when restarting `lnd`.
	onionCfg := tor.AddOnionConfig{
		VirtualPort:    defaultPeerPort,
		TargetPorts:    listenPorts,
		PrivateKeyPath: cfg.Tor.PrivateKeyPath,
	}

	switch {
	case cfg.Tor.V2:
		onionCfg.Type = tor.V2
	case cfg.Tor.V3:
		onionCfg.Type = tor.V3
	}

	addr, err := s.torController.AddOnion(onionCfg)
	if err != nil {
		return err
	}

	// Now that the onion service has been created, we'll add the onion
	// address it can be reached at to our list of advertised addresses.
	newNodeAnn, err := s.genNodeAnnouncement(
		true, func(currentAnn *lnwire.NodeAnnouncement) {
			currentAnn.Addresses = append(currentAnn.Addresses, addr)
		},
	)
	if err != nil {
		return fmt.Errorf("Unable to generate new node "+
			"announcement: %v", err)
	}

	// Finally, we'll update the on-disk version of our announcement so it
	// will eventually propagate to nodes in the network.
	selfNode := &channeldb.LightningNode{
		HaveNodeAnnouncement: true,
		LastUpdate:           time.Unix(int64(newNodeAnn.Timestamp), 0),
		Addresses:            newNodeAnn.Addresses,
		Alias:                newNodeAnn.Alias.String(),
		Features: lnwire.NewFeatureVector(
			newNodeAnn.Features, lnwire.GlobalFeatures,
		),
		Color:        newNodeAnn.RGBColor,
		AuthSigBytes: newNodeAnn.Signature.ToSignatureBytes(),
	}
	copy(selfNode.PubKeyBytes[:], s.identityPriv.PubKey().SerializeCompressed())
	if err := s.chanDB.ChannelGraph().SetSourceNode(selfNode); err != nil {
		return fmt.Errorf("can't set self node: %v", err)
	}

	return nil
}

// genNodeAnnouncement generates and returns the current fully signed node
// announcement. If refresh is true, then the time stamp of the announcement
// will be updated in order to ensure it propagates through the network.
func (s *server) genNodeAnnouncement(refresh bool,
	updates ...func(*lnwire.NodeAnnouncement)) (lnwire.NodeAnnouncement, error) {

	s.mu.Lock()
	defer s.mu.Unlock()

	// If we don't need to refresh the announcement, then we can return a
	// copy of our cached version.
	if !refresh {
		return *s.currentNodeAnn, nil
	}

	// Now that we know we need to update our copy, we'll apply all the
	// function updates that'll mutate the current version of our node
	// announcement.
	for _, update := range updates {
		update(s.currentNodeAnn)
	}

	// We'll now update the timestamp, ensuring that with each update, the
	// timestamp monotonically increases.
	newStamp := uint32(time.Now().Unix())
	if newStamp <= s.currentNodeAnn.Timestamp {
		newStamp = s.currentNodeAnn.Timestamp + 1
	}
	s.currentNodeAnn.Timestamp = newStamp

	// Now that the announcement is fully updated, we'll generate a new
	// signature over the announcement to ensure nodes on the network
	// accepted the new authenticated announcement.
	sig, err := discovery.SignAnnouncement(
		s.nodeSigner, s.identityPriv.PubKey(), s.currentNodeAnn,
	)
	if err != nil {
		return lnwire.NodeAnnouncement{}, err
	}
	s.currentNodeAnn.Signature, err = lnwire.NewSigFromSignature(sig)
	if err != nil {
		return lnwire.NodeAnnouncement{}, err
	}

	return *s.currentNodeAnn, nil
}

type nodeAddresses struct {
	pubKey    *btcec.PublicKey
	addresses []net.Addr
}

// establishPersistentConnections attempts to establish persistent connections
// to all our direct channel collaborators. In order to promote liveness of our
// active channels, we instruct the connection manager to attempt to establish
// and maintain persistent connections to all our direct channel counterparties.
func (s *server) establishPersistentConnections() error {
	// nodeAddrsMap stores the combination of node public keys and addresses
	// that we'll attempt to reconnect to. PubKey strings are used as keys
	// since other PubKey forms can't be compared.
	nodeAddrsMap := map[string]*nodeAddresses{}

	// Iterate through the list of LinkNodes to find addresses we should
	// attempt to connect to based on our set of previous connections. Set
	// the reconnection port to the default peer port.
	linkNodes, err := s.chanDB.FetchAllLinkNodes()
	if err != nil && err != channeldb.ErrLinkNodesNotFound {
		return err
	}
	for _, node := range linkNodes {
		pubStr := string(node.IdentityPub.SerializeCompressed())
		nodeAddrs := &nodeAddresses{
			pubKey:    node.IdentityPub,
			addresses: node.Addresses,
		}
		nodeAddrsMap[pubStr] = nodeAddrs
	}

	// After checking our previous connections for addresses to connect to,
	// iterate through the nodes in our channel graph to find addresses
	// that have been added via NodeAnnouncement messages.
	chanGraph := s.chanDB.ChannelGraph()
	sourceNode, err := chanGraph.SourceNode()
	if err != nil {
		return err
	}

	// TODO(roasbeef): instead iterate over link nodes and query graph for
	// each of the nodes.
	selfPub := s.identityPriv.PubKey().SerializeCompressed()
	err = sourceNode.ForEachChannel(nil, func(
		tx *bbolt.Tx,
		chanInfo *channeldb.ChannelEdgeInfo,
		policy, _ *channeldb.ChannelEdgePolicy) error {

		// If the remote party has announced the channel to us, but we
		// haven't yet, then we won't have a policy. However, we don't
		// need this to connect to the peer, so we'll log it and move on.
		if policy == nil {
			srvrLog.Warnf("No channel policy found for "+
				"ChannelPoint(%v): ", chanInfo.ChannelPoint)
		}

		// We'll now fetch the peer opposite from us within this
		// channel so we can queue up a direct connection to them.
		channelPeer, err := chanInfo.FetchOtherNode(tx, selfPub)
		if err != nil {
			return fmt.Errorf("unable to fetch channel peer for "+
				"ChannelPoint(%v): %v", chanInfo.ChannelPoint,
				err)
		}

		pubStr := string(channelPeer.PubKeyBytes[:])

		// Add all unique addresses from channel
		// graph/NodeAnnouncements to the list of addresses we'll
		// connect to for this peer.
		addrSet := make(map[string]net.Addr)
		for _, addr := range channelPeer.Addresses {
			switch addr.(type) {
			case *net.TCPAddr:
				addrSet[addr.String()] = addr

			// We'll only attempt to connect to Tor addresses if Tor
			// outbound support is enabled.
			case *tor.OnionAddr:
				if cfg.Tor.Active {
					addrSet[addr.String()] = addr
				}
			}
		}

		// If this peer is also recorded as a link node, we'll add any
		// additional addresses that have not already been selected.
		linkNodeAddrs, ok := nodeAddrsMap[pubStr]
		if ok {
			for _, lnAddress := range linkNodeAddrs.addresses {
				switch lnAddress.(type) {
				case *net.TCPAddr:
					addrSet[lnAddress.String()] = lnAddress

				// We'll only attempt to connect to Tor
				// addresses if Tor outbound support is enabled.
				case *tor.OnionAddr:
					if cfg.Tor.Active {
						addrSet[lnAddress.String()] = lnAddress
					}
				}
			}
		}

		// Construct a slice of the deduped addresses.
		var addrs []net.Addr
		for _, addr := range addrSet {
			addrs = append(addrs, addr)
		}

		n := &nodeAddresses{
			addresses: addrs,
		}
		n.pubKey, err = channelPeer.PubKey()
		if err != nil {
			return err
		}

		nodeAddrsMap[pubStr] = n
		return nil
	})
	if err != nil && err != channeldb.ErrGraphNoEdgesFound {
		return err
	}

	// Acquire and hold server lock until all persistent connection requests
	// have been recorded and sent to the connection manager.
	s.mu.Lock()
	defer s.mu.Unlock()

	// Iterate through the combined list of addresses from prior links and
	// node announcements and attempt to reconnect to each node.
	for pubStr, nodeAddr := range nodeAddrsMap {
		// Add this peer to the set of peers we should maintain a
		// persistent connection with.
		s.persistentPeers[pubStr] = struct{}{}
		if _, ok := s.persistentPeersBackoff[pubStr]; !ok {
			s.persistentPeersBackoff[pubStr] = cfg.MinBackoff
		}

		for _, address := range nodeAddr.addresses {
			// Create a wrapper address which couples the IP and
			// the pubkey so the brontide authenticated connection
			// can be established.
			lnAddr := &lnwire.NetAddress{
				IdentityKey: nodeAddr.pubKey,
				Address:     address,
			}
			srvrLog.Debugf("Attempting persistent connection to "+
				"channel peer %v", lnAddr)

			// Send the persistent connection request to the
			// connection manager, saving the request itself so we
			// can cancel/restart the process as needed.
			connReq := &connmgr.ConnReq{
				Addr:      lnAddr,
				Permanent: true,
			}

			s.persistentConnReqs[pubStr] = append(
				s.persistentConnReqs[pubStr], connReq)

			go s.connMgr.Connect(connReq)
		}
	}

	return nil
}

// prunePersistentPeerConnection removes all internal state related to
// persistent connections to a peer within the server. This is used to avoid
// persistent connection retries to peers we do not have any open channels with.
func (s *server) prunePersistentPeerConnection(compressedPubKey [33]byte) {
	srvrLog.Infof("Pruning peer %x from persistent connections, number of "+
		"open channels is now zero", compressedPubKey)

	pubKeyStr := string(compressedPubKey[:])

	s.mu.Lock()
	delete(s.persistentPeers, pubKeyStr)
	delete(s.persistentPeersBackoff, pubKeyStr)
	s.cancelConnReqs(pubKeyStr, nil)
	s.mu.Unlock()
}

// BroadcastMessage sends a request to the server to broadcast a set of
// messages to all peers other than the one specified by the `skips` parameter.
// All messages sent via BroadcastMessage will be queued for lazy delivery to
// the target peers.
//
// NOTE: This function is safe for concurrent access.
func (s *server) BroadcastMessage(skips map[routing.Vertex]struct{},
	msgs ...lnwire.Message) error {

	srvrLog.Debugf("Broadcasting %v messages", len(msgs))

	// Filter out peers found in the skips map. We synchronize access to
	// peersByPub throughout this process to ensure we deliver messages to
	// exact set of peers present at the time of invocation.
	s.mu.RLock()
	peers := make([]*peer, 0, len(s.peersByPub))
	for _, sPeer := range s.peersByPub {
		if skips != nil {
			if _, ok := skips[sPeer.pubKeyBytes]; ok {
				srvrLog.Tracef("Skipping %x in broadcast",
					sPeer.pubKeyBytes[:])
				continue
			}
		}

		peers = append(peers, sPeer)
	}
	s.mu.RUnlock()

	// Iterate over all known peers, dispatching a go routine to enqueue
	// all messages to each of peers.
	var wg sync.WaitGroup
	for _, sPeer := range peers {
		// Dispatch a go routine to enqueue all messages to this peer.
		wg.Add(1)
		s.wg.Add(1)
		go func(p lnpeer.Peer) {
			defer s.wg.Done()
			defer wg.Done()

			p.SendMessageLazy(false, msgs...)
		}(sPeer)
	}

	// Wait for all messages to have been dispatched before returning to
	// caller.
	wg.Wait()

	return nil
}

// NotifyWhenOnline can be called by other subsystems to get notified when a
// particular peer comes online. The peer itself is sent across the peerChan.
//
// NOTE: This function is safe for concurrent access.
func (s *server) NotifyWhenOnline(peerKey *btcec.PublicKey,
	peerChan chan<- lnpeer.Peer) {

	s.mu.Lock()
	defer s.mu.Unlock()

	// Compute the target peer's identifier.
	pubStr := string(peerKey.SerializeCompressed())

	// Check if peer is connected.
	peer, ok := s.peersByPub[pubStr]
	if ok {
		// Connected, can return early.
		srvrLog.Debugf("Notifying that peer %x is online",
			peerKey.SerializeCompressed())

		select {
		case peerChan <- peer:
		case <-s.quit:
		}

		return
	}

	// Not connected, store this listener such that it can be notified when
	// the peer comes online.
	s.peerConnectedListeners[pubStr] = append(
		s.peerConnectedListeners[pubStr], peerChan,
	)
}

// NotifyWhenOffline delivers a notification to the caller of when the peer with
// the given public key has been disconnected. The notification is signaled by
// closing the channel returned.
func (s *server) NotifyWhenOffline(peerPubKey [33]byte) <-chan struct{} {
	s.mu.Lock()
	defer s.mu.Unlock()

	c := make(chan struct{})

	// If the peer is already offline, we can immediately trigger the
	// notification.
	peerPubKeyStr := string(peerPubKey[:])
	if _, ok := s.peersByPub[peerPubKeyStr]; !ok {
		srvrLog.Debugf("Notifying that peer %x is offline", peerPubKey)
		close(c)
		return c
	}

	// Otherwise, the peer is online, so we'll keep track of the channel to
	// trigger the notification once the server detects the peer
	// disconnects.
	s.peerDisconnectedListeners[peerPubKeyStr] = append(
		s.peerDisconnectedListeners[peerPubKeyStr], c,
	)

	return c
}

// FindPeer will return the peer that corresponds to the passed in public key.
// This function is used by the funding manager, allowing it to update the
// daemon's local representation of the remote peer.
//
// NOTE: This function is safe for concurrent access.
func (s *server) FindPeer(peerKey *btcec.PublicKey) (*peer, error) {
	s.mu.RLock()
	defer s.mu.RUnlock()

	pubStr := string(peerKey.SerializeCompressed())

	return s.findPeerByPubStr(pubStr)
}

// FindPeerByPubStr will return the peer that corresponds to the passed peerID,
// which should be a string representation of the peer's serialized, compressed
// public key.
//
// NOTE: This function is safe for concurrent access.
func (s *server) FindPeerByPubStr(pubStr string) (*peer, error) {
	s.mu.RLock()
	defer s.mu.RUnlock()

	return s.findPeerByPubStr(pubStr)
}

// findPeerByPubStr is an internal method that retrieves the specified peer from
// the server's internal state using.
func (s *server) findPeerByPubStr(pubStr string) (*peer, error) {
	peer, ok := s.peersByPub[pubStr]
	if !ok {
		return nil, ErrPeerNotConnected
	}

	return peer, nil
}

// nextPeerBackoff computes the next backoff duration for a peer's pubkey using
// exponential backoff. If no previous backoff was known, the default is
// returned.
func (s *server) nextPeerBackoff(pubStr string,
	startTime time.Time) time.Duration {

	// Now, determine the appropriate backoff to use for the retry.
	backoff, ok := s.persistentPeersBackoff[pubStr]
	if !ok {
		// If an existing backoff was unknown, use the default.
		return cfg.MinBackoff
	}

	// If the peer failed to start properly, we'll just use the previous
	// backoff to compute the subsequent randomized exponential backoff
	// duration. This will roughly double on average.
	if startTime.IsZero() {
		return computeNextBackoff(backoff)
	}

	// The peer succeeded in starting. If the connection didn't last long
	// enough to be considered stable, we'll continue to back off retries
	// with this peer.
	connDuration := time.Now().Sub(startTime)
	if connDuration < defaultStableConnDuration {
		return computeNextBackoff(backoff)
	}

	// The peer succeed in starting and this was stable peer, so we'll
	// reduce the timeout duration by the length of the connection after
	// applying randomized exponential backoff. We'll only apply this in the
	// case that:
	//   reb(curBackoff) - connDuration > cfg.MinBackoff
	relaxedBackoff := computeNextBackoff(backoff) - connDuration
	if relaxedBackoff > cfg.MinBackoff {
		return relaxedBackoff
	}

	// Lastly, if reb(currBackoff) - connDuration <= cfg.MinBackoff, meaning
	// the stable connection lasted much longer than our previous backoff.
	// To reward such good behavior, we'll reconnect after the default
	// timeout.
	return cfg.MinBackoff
}

// shouldDropConnection determines if our local connection to a remote peer
// should be dropped in the case of concurrent connection establishment. In
// order to deterministically decide which connection should be dropped, we'll
// utilize the ordering of the local and remote public key. If we didn't use
// such a tie breaker, then we risk _both_ connections erroneously being
// dropped.
func shouldDropLocalConnection(local, remote *btcec.PublicKey) bool {
	localPubBytes := local.SerializeCompressed()
	remotePubPbytes := remote.SerializeCompressed()

	// The connection that comes from the node with a "smaller" pubkey
	// should be kept. Therefore, if our pubkey is "greater" than theirs, we
	// should drop our established connection.
	return bytes.Compare(localPubBytes, remotePubPbytes) > 0
}

// InboundPeerConnected initializes a new peer in response to a new inbound
// connection.
//
// NOTE: This function is safe for concurrent access.
func (s *server) InboundPeerConnected(conn net.Conn) {
	// Exit early if we have already been instructed to shutdown, this
	// prevents any delayed callbacks from accidentally registering peers.
	if s.Stopped() {
		return
	}

	nodePub := conn.(*brontide.Conn).RemotePub()
	pubStr := string(nodePub.SerializeCompressed())

	s.mu.Lock()
	defer s.mu.Unlock()

	// If we already have an outbound connection to this peer, then ignore
	// this new connection.
	if _, ok := s.outboundPeers[pubStr]; ok {
		srvrLog.Debugf("Already have outbound connection for %x, "+
			"ignoring inbound connection",
			nodePub.SerializeCompressed())

		conn.Close()
		return
	}

	// If we already have a valid connection that is scheduled to take
	// precedence once the prior peer has finished disconnecting, we'll
	// ignore this connection.
	if _, ok := s.scheduledPeerConnection[pubStr]; ok {
		srvrLog.Debugf("Ignoring connection, peer already scheduled")
		conn.Close()
		return
	}

	srvrLog.Infof("New inbound connection from %v", conn.RemoteAddr())

	// Check to see if we already have a connection with this peer. If so,
	// we may need to drop our existing connection. This prevents us from
	// having duplicate connections to the same peer. We forgo adding a
	// default case as we expect these to be the only error values returned
	// from findPeerByPubStr.
	connectedPeer, err := s.findPeerByPubStr(pubStr)
	switch err {
	case ErrPeerNotConnected:
		// We were unable to locate an existing connection with the
		// target peer, proceed to connect.
		s.cancelConnReqs(pubStr, nil)
		s.peerConnected(conn, nil, true)

	case nil:
		// We already have a connection with the incoming peer. If the
		// connection we've already established should be kept, then
		// we'll close out this connection s.t there's only a single
		// connection between us.
		localPub := s.identityPriv.PubKey()
		if !shouldDropLocalConnection(localPub, nodePub) {
			srvrLog.Warnf("Received inbound connection from "+
				"peer %x, but already connected, dropping conn",
				nodePub.SerializeCompressed())
			conn.Close()
			return
		}

		// Otherwise, if we should drop the connection, then we'll
		// disconnect our already connected peer.
		srvrLog.Debugf("Disconnecting stale connection to %v",
			connectedPeer)

		s.cancelConnReqs(pubStr, nil)

		// Remove the current peer from the server's internal state and
		// signal that the peer termination watcher does not need to
		// execute for this peer.
		s.removePeer(connectedPeer)
		s.ignorePeerTermination[connectedPeer] = struct{}{}
		s.scheduledPeerConnection[pubStr] = func() {
			s.peerConnected(conn, nil, true)
		}
	}
}

// OutboundPeerConnected initializes a new peer in response to a new outbound
// connection.
// NOTE: This function is safe for concurrent access.
func (s *server) OutboundPeerConnected(connReq *connmgr.ConnReq, conn net.Conn) {
	// Exit early if we have already been instructed to shutdown, this
	// prevents any delayed callbacks from accidentally registering peers.
	if s.Stopped() {
		return
	}

	nodePub := conn.(*brontide.Conn).RemotePub()
	pubStr := string(nodePub.SerializeCompressed())

	s.mu.Lock()
	defer s.mu.Unlock()

	// If we already have an inbound connection to this peer, then ignore
	// this new connection.
	if _, ok := s.inboundPeers[pubStr]; ok {
		srvrLog.Debugf("Already have inbound connection for %x, "+
			"ignoring outbound connection",
			nodePub.SerializeCompressed())

		if connReq != nil {
			s.connMgr.Remove(connReq.ID())
		}
		conn.Close()
		return
	}
	if _, ok := s.persistentConnReqs[pubStr]; !ok && connReq != nil {
		srvrLog.Debugf("Ignoring cancelled outbound connection")
		s.connMgr.Remove(connReq.ID())
		conn.Close()
		return
	}

	// If we already have a valid connection that is scheduled to take
	// precedence once the prior peer has finished disconnecting, we'll
	// ignore this connection.
	if _, ok := s.scheduledPeerConnection[pubStr]; ok {
		srvrLog.Debugf("Ignoring connection, peer already scheduled")

		if connReq != nil {
			s.connMgr.Remove(connReq.ID())
		}

		conn.Close()
		return
	}

	srvrLog.Infof("Established connection to: %v", conn.RemoteAddr())

	if connReq != nil {
		// A successful connection was returned by the connmgr.
		// Immediately cancel all pending requests, excluding the
		// outbound connection we just established.
		ignore := connReq.ID()
		s.cancelConnReqs(pubStr, &ignore)
	} else {
		// This was a successful connection made by some other
		// subsystem. Remove all requests being managed by the connmgr.
		s.cancelConnReqs(pubStr, nil)
	}

	// If we already have a connection with this peer, decide whether or not
	// we need to drop the stale connection. We forgo adding a default case
	// as we expect these to be the only error values returned from
	// findPeerByPubStr.
	connectedPeer, err := s.findPeerByPubStr(pubStr)
	switch err {
	case ErrPeerNotConnected:
		// We were unable to locate an existing connection with the
		// target peer, proceed to connect.
		s.peerConnected(conn, connReq, false)

	case nil:
		// We already have a connection open with the target peer.
		// If our (this) connection should be dropped, then we'll do
		// so, in order to ensure we don't have any duplicate
		// connections.
		localPub := s.identityPriv.PubKey()
		if shouldDropLocalConnection(localPub, nodePub) {
			srvrLog.Warnf("Established outbound connection to "+
				"peer %x, but already connected, dropping conn",
				nodePub.SerializeCompressed())
			if connReq != nil {
				s.connMgr.Remove(connReq.ID())
			}
			conn.Close()
			return
		}

		// Otherwise, _their_ connection should be dropped. So we'll
		// disconnect the peer and send the now obsolete peer to the
		// server for garbage collection.
		srvrLog.Debugf("Disconnecting stale connection to %v",
			connectedPeer)

		// Remove the current peer from the server's internal state and
		// signal that the peer termination watcher does not need to
		// execute for this peer.
		s.removePeer(connectedPeer)
		s.ignorePeerTermination[connectedPeer] = struct{}{}
		s.scheduledPeerConnection[pubStr] = func() {
			s.peerConnected(conn, connReq, false)
		}
	}
}

// UnassignedConnID is the default connection ID that a request can have before
// it actually is submitted to the connmgr.
// TODO(conner): move into connmgr package, or better, add connmgr method for
// generating atomic IDs
const UnassignedConnID uint64 = 0

// cancelConnReqs stops all persistent connection requests for a given pubkey.
// Any attempts initiated by the peerTerminationWatcher are canceled first.
// Afterwards, each connection request removed from the connmgr. The caller can
// optionally specify a connection ID to ignore, which prevents us from
// canceling a successful request. All persistent connreqs for the provided
// pubkey are discarded after the operationjw.
func (s *server) cancelConnReqs(pubStr string, skip *uint64) {
	// First, cancel any lingering persistent retry attempts, which will
	// prevent retries for any with backoffs that are still maturing.
	if cancelChan, ok := s.persistentRetryCancels[pubStr]; ok {
		close(cancelChan)
		delete(s.persistentRetryCancels, pubStr)
	}

	// Next, check to see if we have any outstanding persistent connection
	// requests to this peer. If so, then we'll remove all of these
	// connection requests, and also delete the entry from the map.
	connReqs, ok := s.persistentConnReqs[pubStr]
	if !ok {
		return
	}

	for _, connReq := range connReqs {
		// Atomically capture the current request identifier.
		connID := connReq.ID()

		// Skip any zero IDs, this indicates the request has not
		// yet been schedule.
		if connID == UnassignedConnID {
			continue
		}

		// Skip a particular connection ID if instructed.
		if skip != nil && connID == *skip {
			continue
		}

		s.connMgr.Remove(connID)
	}

	delete(s.persistentConnReqs, pubStr)
}

// peerConnected is a function that handles initialization a newly connected
// peer by adding it to the server's global list of all active peers, and
// starting all the goroutines the peer needs to function properly. The inbound
// boolean should be true if the peer initiated the connection to us.
func (s *server) peerConnected(conn net.Conn, connReq *connmgr.ConnReq,
	inbound bool) {

	brontideConn := conn.(*brontide.Conn)
	addr := conn.RemoteAddr()
	pubKey := brontideConn.RemotePub()

	srvrLog.Infof("Finalizing connection to %x, inbound=%v",
		pubKey.SerializeCompressed(), inbound)

	peerAddr := &lnwire.NetAddress{
		IdentityKey: pubKey,
		Address:     addr,
		ChainNet:    activeNetParams.Net,
	}

	// With the brontide connection established, we'll now craft the local
	// feature vector to advertise to the remote node.
	localFeatures := lnwire.NewRawFeatureVector()

	// We'll signal that we understand the data loss protection feature,
	// and also that we support the new gossip query features.
	localFeatures.Set(lnwire.DataLossProtectRequired)
	localFeatures.Set(lnwire.GossipQueriesOptional)

	// Now that we've established a connection, create a peer, and it to
	// the set of currently active peers.
	p, err := newPeer(
		conn, connReq, s, peerAddr, inbound, localFeatures,
		cfg.ChanEnableTimeout,
	)
	if err != nil {
		srvrLog.Errorf("unable to create peer %v", err)
		return
	}

	// TODO(roasbeef): update IP address for link-node
	//  * also mark last-seen, do it one single transaction?

	s.addPeer(p)

	// Dispatch a goroutine to asynchronously start the peer. This process
	// includes sending and receiving Init messages, which would be a DOS
	// vector if we held the server's mutex throughout the procedure.
	s.wg.Add(1)
	go s.peerInitializer(p)
}

// addPeer adds the passed peer to the server's global state of all active
// peers.
func (s *server) addPeer(p *peer) {
	if p == nil {
		return
	}

	// Ignore new peers if we're shutting down.
	if s.Stopped() {
		p.Disconnect(ErrServerShuttingDown)
		return
	}

	// Track the new peer in our indexes so we can quickly look it up either
	// according to its public key, or its peer ID.
	// TODO(roasbeef): pipe all requests through to the
	// queryHandler/peerManager

	pubStr := string(p.addr.IdentityKey.SerializeCompressed())

	s.peersByPub[pubStr] = p

	if p.inbound {
		s.inboundPeers[pubStr] = p
	} else {
		s.outboundPeers[pubStr] = p
	}
}

// peerInitializer asynchronously starts a newly connected peer after it has
// been added to the server's peer map. This method sets up a
// peerTerminationWatcher for the given peer, and ensures that it executes even
// if the peer failed to start. In the event of a successful connection, this
// method reads the negotiated, local feature-bits and spawns the appropriate
// graph synchronization method. Any registered clients of NotifyWhenOnline will
// be signaled of the new peer once the method returns.
//
// NOTE: This MUST be launched as a goroutine.
func (s *server) peerInitializer(p *peer) {
	defer s.wg.Done()

	// Avoid initializing peers while the server is exiting.
	if s.Stopped() {
		return
	}

	// Create a channel that will be used to signal a successful start of
	// the link. This prevents the peer termination watcher from beginning
	// its duty too early.
	ready := make(chan struct{})

	// Before starting the peer, launch a goroutine to watch for the
	// unexpected termination of this peer, which will ensure all resources
	// are properly cleaned up, and re-establish persistent connections when
	// necessary. The peer termination watcher will be short circuited if
	// the peer is ever added to the ignorePeerTermination map, indicating
	// that the server has already handled the removal of this peer.
	s.wg.Add(1)
	go s.peerTerminationWatcher(p, ready)

	// Start the peer! If an error occurs, we Disconnect the peer, which
	// will unblock the peerTerminationWatcher.
	if err := p.Start(); err != nil {
		p.Disconnect(fmt.Errorf("unable to start peer: %v", err))
		return
	}

	// Otherwise, signal to the peerTerminationWatcher that the peer startup
	// was successful, and to begin watching the peer's wait group.
	close(ready)

	pubStr := string(p.addr.IdentityKey.SerializeCompressed())

	s.mu.Lock()
	defer s.mu.Unlock()

	// Check if there are listeners waiting for this peer to come online.
	srvrLog.Debugf("Notifying that peer %x is online", p.PubKey())
	for _, peerChan := range s.peerConnectedListeners[pubStr] {
		select {
		case peerChan <- p:
		case <-s.quit:
			return
		}
	}
	delete(s.peerConnectedListeners, pubStr)
}

// peerTerminationWatcher waits until a peer has been disconnected unexpectedly,
// and then cleans up all resources allocated to the peer, notifies relevant
// sub-systems of its demise, and finally handles re-connecting to the peer if
// it's persistent. If the server intentionally disconnects a peer, it should
// have a corresponding entry in the ignorePeerTermination map which will cause
// the cleanup routine to exit early. The passed `ready` chan is used to
// synchronize when WaitForDisconnect should begin watching on the peer's
// waitgroup. The ready chan should only be signaled if the peer starts
// successfully, otherwise the peer should be disconnected instead.
//
// NOTE: This MUST be launched as a goroutine.
func (s *server) peerTerminationWatcher(p *peer, ready chan struct{}) {
	defer s.wg.Done()

	p.WaitForDisconnect(ready)

	srvrLog.Debugf("Peer %v has been disconnected", p)

	// If the server is exiting then we can bail out early ourselves as all
	// the other sub-systems will already be shutting down.
	if s.Stopped() {
		return
	}

	// Next, we'll cancel all pending funding reservations with this node.
	// If we tried to initiate any funding flows that haven't yet finished,
	// then we need to unlock those committed outputs so they're still
	// available for use.
	s.fundingMgr.CancelPeerReservations(p.PubKey())

	pubKey := p.addr.IdentityKey

	// We'll also inform the gossiper that this peer is no longer active,
	// so we don't need to maintain sync state for it any longer.
	s.authGossiper.PruneSyncState(p.PubKey())

	// Tell the switch to remove all links associated with this peer.
	// Passing nil as the target link indicates that all links associated
	// with this interface should be closed.
	//
	// TODO(roasbeef): instead add a PurgeInterfaceLinks function?
	links, err := p.server.htlcSwitch.GetLinksByInterface(p.pubKeyBytes)
	if err != nil && err != htlcswitch.ErrNoLinksFound {
		srvrLog.Errorf("Unable to get channel links for %x: %v",
			p.PubKey(), err)
	}

	for _, link := range links {
		p.server.htlcSwitch.RemoveLink(link.ChanID())
	}

	s.mu.Lock()
	defer s.mu.Unlock()

	// If there were any notification requests for when this peer
	// disconnected, we can trigger them now.
	srvrLog.Debugf("Notifying that peer %x is offline", p.PubKey())
	pubStr := string(pubKey.SerializeCompressed())
	for _, offlineChan := range s.peerDisconnectedListeners[pubStr] {
		close(offlineChan)
	}
	delete(s.peerDisconnectedListeners, pubStr)

	// If the server has already removed this peer, we can short circuit the
	// peer termination watcher and skip cleanup.
	if _, ok := s.ignorePeerTermination[p]; ok {
		delete(s.ignorePeerTermination, p)

		pubKey := p.PubKey()
		pubStr := string(pubKey[:])

		// If a connection callback is present, we'll go ahead and
		// execute it now that previous peer has fully disconnected. If
		// the callback is not present, this likely implies the peer was
		// purposefully disconnected via RPC, and that no reconnect
		// should be attempted.
		connCallback, ok := s.scheduledPeerConnection[pubStr]
		if ok {
			delete(s.scheduledPeerConnection, pubStr)
			connCallback()
		}
		return
	}

	// First, cleanup any remaining state the server has regarding the peer
	// in question.
	s.removePeer(p)

	// Next, check to see if this is a persistent peer or not.
	_, ok := s.persistentPeers[pubStr]
	if ok {
		// We'll only need to re-launch a connection request if one
		// isn't already currently pending.
		if _, ok := s.persistentConnReqs[pubStr]; ok {
			return
		}

		// We'll ensure that we locate an advertised address to use
		// within the peer's address for reconnection purposes.
		//
		// TODO(roasbeef): use them all?
		if p.inbound {
			advertisedAddr, err := s.fetchNodeAdvertisedAddr(
				pubKey,
			)
			if err != nil {
				srvrLog.Errorf("Unable to retrieve advertised "+
					"address for node %x: %v",
					pubKey.SerializeCompressed(), err)
			} else {
				p.addr.Address = advertisedAddr
			}
		}

		// Otherwise, we'll launch a new connection request in order to
		// attempt to maintain a persistent connection with this peer.
		connReq := &connmgr.ConnReq{
			Addr:      p.addr,
			Permanent: true,
		}
		s.persistentConnReqs[pubStr] = append(
			s.persistentConnReqs[pubStr], connReq)

		// Record the computed backoff in the backoff map.
		backoff := s.nextPeerBackoff(pubStr, p.StartTime())
		s.persistentPeersBackoff[pubStr] = backoff

		// Initialize a retry canceller for this peer if one does not
		// exist.
		cancelChan, ok := s.persistentRetryCancels[pubStr]
		if !ok {
			cancelChan = make(chan struct{})
			s.persistentRetryCancels[pubStr] = cancelChan
		}

		// We choose not to wait group this go routine since the Connect
		// call can stall for arbitrarily long if we shutdown while an
		// outbound connection attempt is being made.
		go func() {
			srvrLog.Debugf("Scheduling connection re-establishment to "+
				"persistent peer %v in %s", p, backoff)

			select {
			case <-time.After(backoff):
			case <-cancelChan:
				return
			case <-s.quit:
				return
			}

			srvrLog.Debugf("Attempting to re-establish persistent "+
				"connection to peer %v", p)

			s.connMgr.Connect(connReq)
		}()
	}
}

// removePeer removes the passed peer from the server's state of all active
// peers.
func (s *server) removePeer(p *peer) {
	if p == nil {
		return
	}

	srvrLog.Debugf("removing peer %v", p)

	// As the peer is now finished, ensure that the TCP connection is
	// closed and all of its related goroutines have exited.
	p.Disconnect(fmt.Errorf("server: disconnecting peer %v", p))

	// If this peer had an active persistent connection request, remove it.
	if p.connReq != nil {
		s.connMgr.Remove(p.connReq.ID())
	}

	// Ignore deleting peers if we're shutting down.
	if s.Stopped() {
		return
	}

	pubStr := string(p.addr.IdentityKey.SerializeCompressed())

	delete(s.peersByPub, pubStr)

	if p.inbound {
		delete(s.inboundPeers, pubStr)
	} else {
		delete(s.outboundPeers, pubStr)
	}
}

// openChanReq is a message sent to the server in order to request the
// initiation of a channel funding workflow to the peer with either the
// specified relative peer ID, or a global lightning  ID.
type openChanReq struct {
	targetPubkey *btcec.PublicKey

	chainHash chainhash.Hash

	localFundingAmt  btcutil.Amount
	remoteFundingAmt btcutil.Amount

	pushAmt lnwire.MilliSatoshi

	fundingFeePerKw lnwallet.SatPerKWeight

	private bool

	minHtlc lnwire.MilliSatoshi

	remoteCsvDelay uint16

	// minConfs indicates the minimum number of confirmations that each
	// output selected to fund the channel should satisfy.
	minConfs int32

	// TODO(roasbeef): add ability to specify channel constraints as well

	updates chan *lnrpc.OpenStatusUpdate
	err     chan error
}

// ConnectToPeer requests that the server connect to a Lightning Network peer
// at the specified address. This function will *block* until either a
// connection is established, or the initial handshake process fails.
//
// NOTE: This function is safe for concurrent access.
func (s *server) ConnectToPeer(addr *lnwire.NetAddress, perm bool) error {

	targetPub := string(addr.IdentityKey.SerializeCompressed())

	// Acquire mutex, but use explicit unlocking instead of defer for
	// better granularity.  In certain conditions, this method requires
	// making an outbound connection to a remote peer, which requires the
	// lock to be released, and subsequently reacquired.
	s.mu.Lock()

	// Ensure we're not already connected to this peer.
	peer, err := s.findPeerByPubStr(targetPub)
	if err == nil {
		s.mu.Unlock()
		return fmt.Errorf("already connected to peer: %v", peer)
	}

	// Peer was not found, continue to pursue connection with peer.

	// If there's already a pending connection request for this pubkey,
	// then we ignore this request to ensure we don't create a redundant
	// connection.
	if reqs, ok := s.persistentConnReqs[targetPub]; ok {
		srvrLog.Warnf("Already have %d persistent connection "+
			"requests for %v, connecting anyway.", len(reqs), addr)
	}

	// If there's not already a pending or active connection to this node,
	// then instruct the connection manager to attempt to establish a
	// persistent connection to the peer.
	srvrLog.Debugf("Connecting to %v", addr)
	if perm {
		connReq := &connmgr.ConnReq{
			Addr:      addr,
			Permanent: true,
		}

		s.persistentPeers[targetPub] = struct{}{}
		if _, ok := s.persistentPeersBackoff[targetPub]; !ok {
			s.persistentPeersBackoff[targetPub] = cfg.MinBackoff
		}
		s.persistentConnReqs[targetPub] = append(
			s.persistentConnReqs[targetPub], connReq)
		s.mu.Unlock()

		go s.connMgr.Connect(connReq)

		return nil
	}
	s.mu.Unlock()

	// If we're not making a persistent connection, then we'll attempt to
	// connect to the target peer. If the we can't make the connection, or
	// the crypto negotiation breaks down, then return an error to the
	// caller.
	errChan := make(chan error, 1)
	s.connectToPeer(addr, errChan)

	select {
	case err := <-errChan:
		return err
	case <-s.quit:
		return ErrServerShuttingDown
	}
}

// connectToPeer establishes a connection to a remote peer. errChan is used to
// notify the caller if the connection attempt has failed. Otherwise, it will be
// closed.
func (s *server) connectToPeer(addr *lnwire.NetAddress, errChan chan<- error) {
	conn, err := brontide.Dial(s.identityPriv, addr, cfg.net.Dial)
	if err != nil {
		srvrLog.Errorf("Unable to connect to %v: %v", addr, err)
		select {
		case errChan <- err:
		case <-s.quit:
		}
		return
	}

	close(errChan)

	s.OutboundPeerConnected(nil, conn)
}

// DisconnectPeer sends the request to server to close the connection with peer
// identified by public key.
//
// NOTE: This function is safe for concurrent access.
func (s *server) DisconnectPeer(pubKey *btcec.PublicKey) error {
	pubBytes := pubKey.SerializeCompressed()
	pubStr := string(pubBytes)

	s.mu.Lock()
	defer s.mu.Unlock()

	// Check that were actually connected to this peer. If not, then we'll
	// exit in an error as we can't disconnect from a peer that we're not
	// currently connected to.
	peer, err := s.findPeerByPubStr(pubStr)
	if err == ErrPeerNotConnected {
		return fmt.Errorf("peer %x is not connected", pubBytes)
	}

	srvrLog.Infof("Disconnecting from %v", peer)

	s.cancelConnReqs(pubStr, nil)

	// If this peer was formerly a persistent connection, then we'll remove
	// them from this map so we don't attempt to re-connect after we
	// disconnect.
	delete(s.persistentPeers, pubStr)
	delete(s.persistentPeersBackoff, pubStr)

	// Remove the current peer from the server's internal state and signal
	// that the peer termination watcher does not need to execute for this
	// peer.
	s.removePeer(peer)
	s.ignorePeerTermination[peer] = struct{}{}

	return nil
}

// OpenChannel sends a request to the server to open a channel to the specified
// peer identified by nodeKey with the passed channel funding parameters.
//
// NOTE: This function is safe for concurrent access.
func (s *server) OpenChannel(
	req *openChanReq) (chan *lnrpc.OpenStatusUpdate, chan error) {

	// The updateChan will have a buffer of 2, since we expect a ChanPending
	// + a ChanOpen update, and we want to make sure the funding process is
	// not blocked if the caller is not reading the updates.
	req.updates = make(chan *lnrpc.OpenStatusUpdate, 2)
	req.err = make(chan error, 1)

	// First attempt to locate the target peer to open a channel with, if
	// we're unable to locate the peer then this request will fail.
	pubKeyBytes := req.targetPubkey.SerializeCompressed()
	s.mu.RLock()
	peer, ok := s.peersByPub[string(pubKeyBytes)]
	if !ok {
		s.mu.RUnlock()

		req.err <- fmt.Errorf("peer %x is not online", pubKeyBytes)
		return req.updates, req.err
	}
	s.mu.RUnlock()

	// If the fee rate wasn't specified, then we'll use a default
	// confirmation target.
	if req.fundingFeePerKw == 0 {
		estimator := s.cc.feeEstimator
		feeRate, err := estimator.EstimateFeePerKW(6)
		if err != nil {
			req.err <- err
			return req.updates, req.err
		}
		req.fundingFeePerKw = feeRate
	}

	// Spawn a goroutine to send the funding workflow request to the funding
	// manager. This allows the server to continue handling queries instead
	// of blocking on this request which is exported as a synchronous
	// request to the outside world.
	go s.fundingMgr.initFundingWorkflow(peer, req)

	return req.updates, req.err
}

// Peers returns a slice of all active peers.
//
// NOTE: This function is safe for concurrent access.
func (s *server) Peers() []*peer {
	s.mu.RLock()
	defer s.mu.RUnlock()

	peers := make([]*peer, 0, len(s.peersByPub))
	for _, peer := range s.peersByPub {
		peers = append(peers, peer)
	}

	return peers
}

// parseHexColor takes a hex string representation of a color in the
// form "#RRGGBB", parses the hex color values, and returns a color.RGBA
// struct of the same color.
func parseHexColor(colorStr string) (color.RGBA, error) {
	// Check if the hex color string is a valid color representation.
	if !validColorRegexp.MatchString(colorStr) {
		return color.RGBA{}, errors.New("Color must be specified " +
			"using a hexadecimal value in the form #RRGGBB")
	}

	// Decode the hex color string to bytes.
	// The resulting byte array is in the form [R, G, B].
	colorBytes, err := hex.DecodeString(colorStr[1:])
	if err != nil {
		return color.RGBA{}, err
	}

	return color.RGBA{R: colorBytes[0], G: colorBytes[1], B: colorBytes[2]}, nil
}

// computeNextBackoff uses a truncated exponential backoff to compute the next
// backoff using the value of the exiting backoff. The returned duration is
// randomized in either direction by 1/20 to prevent tight loops from
// stabilizing.
func computeNextBackoff(currBackoff time.Duration) time.Duration {
	// Double the current backoff, truncating if it exceeds our maximum.
	nextBackoff := 2 * currBackoff
	if nextBackoff > cfg.MaxBackoff {
		nextBackoff = cfg.MaxBackoff
	}

	// Using 1/10 of our duration as a margin, compute a random offset to
	// avoid the nodes entering connection cycles.
	margin := nextBackoff / 10

	var wiggle big.Int
	wiggle.SetUint64(uint64(margin))
	if _, err := rand.Int(rand.Reader, &wiggle); err != nil {
		// Randomizing is not mission critical, so we'll just return the
		// current backoff.
		return nextBackoff
	}

	// Otherwise add in our wiggle, but subtract out half of the margin so
	// that the backoff can tweaked by 1/20 in either direction.
	return nextBackoff + (time.Duration(wiggle.Uint64()) - margin/2)
}

// fetchNodeAdvertisedAddr attempts to fetch an advertised address of a node.
func (s *server) fetchNodeAdvertisedAddr(pub *btcec.PublicKey) (net.Addr, error) {
	node, err := s.chanDB.ChannelGraph().FetchLightningNode(pub)
	if err != nil {
		return nil, err
	}

	if len(node.Addresses) == 0 {
		return nil, errors.New("no advertised addresses found")
	}

	return node.Addresses[0], nil
}

// fetchLastChanUpdate returns a function which is able to retrieve our latest
// channel update for a target channel.
func (s *server) fetchLastChanUpdate() func(lnwire.ShortChannelID) (
	*lnwire.ChannelUpdate, error) {

	ourPubKey := s.identityPriv.PubKey().SerializeCompressed()
	return func(cid lnwire.ShortChannelID) (*lnwire.ChannelUpdate, error) {
		info, edge1, edge2, err := s.chanRouter.GetChannelByID(cid)
		if err != nil {
			return nil, err
		}

		return netann.ExtractChannelUpdate(
			ourPubKey[:], info, edge1, edge2,
		)
	}
}

// applyChannelUpdate applies the channel update to the different sub-systems of
// the server.
func (s *server) applyChannelUpdate(update *lnwire.ChannelUpdate) error {
	pubKey := s.identityPriv.PubKey()
	errChan := s.authGossiper.ProcessLocalAnnouncement(update, pubKey)
	select {
	case err := <-errChan:
		return err
	case <-s.quit:
		return ErrServerShuttingDown
	}
}<|MERGE_RESOLUTION|>--- conflicted
+++ resolved
@@ -631,7 +631,6 @@
 	}
 
 	s.authGossiper = discovery.New(discovery.Config{
-<<<<<<< HEAD
 		Router:                    s.chanRouter,
 		Notifier:                  s.cc.chainNotifier,
 		ChainHash:                 *activeNetParams.GenesisHash,
@@ -649,22 +648,7 @@
 		FullSyncTicker:            ticker.New(discovery.DefaultFullSyncInterval),
 		ActiveSyncerTimeoutTicker: ticker.New(discovery.DefaultActiveSyncerTimeout),
 		NumActiveSyncers:          cfg.GraphUpdatePeers,
-=======
-		Router:            s.chanRouter,
-		Notifier:          s.cc.chainNotifier,
-		ChainHash:         *activeNetParams.GenesisHash,
-		Broadcast:         s.BroadcastMessage,
-		ChanSeries:        chanSeries,
-		NotifyWhenOnline:  s.NotifyWhenOnline,
-		NotifyWhenOffline: s.NotifyWhenOffline,
-		ProofMatureDelta:  0,
-		TrickleDelay:      time.Millisecond * time.Duration(cfg.TrickleDelay),
-		RetransmitDelay:   time.Minute * 30,
-		WaitingProofStore: waitingProofStore,
-		MessageStore:      gossipMessageStore,
-		AnnSigner:         s.nodeSigner,
-		LiveEdgeHorizon:   routing.DefaultChannelPruneExpiry,
->>>>>>> a0629520
+		LiveEdgeHorizon:           routing.DefaultChannelPruneExpiry,
 	},
 		s.identityPriv.PubKey(),
 	)
