package channeldb

import (
	"bytes"
	"crypto/sha256"
	"encoding/binary"
	"errors"
	"fmt"
	"io"
	"net"
	"strconv"
	"strings"
	"sync"

	"github.com/btcsuite/btcd/btcec"
	"github.com/btcsuite/btcd/chaincfg/chainhash"
	"github.com/btcsuite/btcd/wire"
	"github.com/btcsuite/btcutil"
	"github.com/lightningnetwork/lnd/channeldb/kvdb"
	"github.com/lightningnetwork/lnd/input"
	"github.com/lightningnetwork/lnd/keychain"
	"github.com/lightningnetwork/lnd/lnwire"
	"github.com/lightningnetwork/lnd/shachain"
)

const (
	// AbsoluteThawHeightThreshold is the threshold at which a thaw height
	// begins to be interpreted as an absolute block height, rather than a
	// relative one.
	AbsoluteThawHeightThreshold uint32 = 500000
)

var (
	// closedChannelBucket stores summarization information concerning
	// previously open, but now closed channels.
	closedChannelBucket = []byte("closed-chan-bucket")

	// openChanBucket stores all the currently open channels. This bucket
	// has a second, nested bucket which is keyed by a node's ID. Within
	// that node ID bucket, all attributes required to track, update, and
	// close a channel are stored.
	//
	// openChan -> nodeID -> chanPoint
	//
	// TODO(roasbeef): flesh out comment
	openChannelBucket = []byte("open-chan-bucket")

	// historicalChannelBucket stores all channels that have seen their
	// commitment tx confirm. All information from their previous open state
	// is retained.
	historicalChannelBucket = []byte("historical-chan-bucket")

	// chanInfoKey can be accessed within the bucket for a channel
	// (identified by its chanPoint). This key stores all the static
	// information for a channel which is decided at the end of  the
	// funding flow.
	chanInfoKey = []byte("chan-info-key")

	// localUpfrontShutdownKey can be accessed within the bucket for a channel
	// (identified by its chanPoint). This key stores an optional upfront
	// shutdown script for the local peer.
	localUpfrontShutdownKey = []byte("local-upfront-shutdown-key")

	// remoteUpfrontShutdownKey can be accessed within the bucket for a channel
	// (identified by its chanPoint). This key stores an optional upfront
	// shutdown script for the remote peer.
	remoteUpfrontShutdownKey = []byte("remote-upfront-shutdown-key")

	// chanCommitmentKey can be accessed within the sub-bucket for a
	// particular channel. This key stores the up to date commitment state
	// for a particular channel party. Appending a 0 to the end of this key
	// indicates it's the commitment for the local party, and appending a 1
	// to the end of this key indicates it's the commitment for the remote
	// party.
	chanCommitmentKey = []byte("chan-commitment-key")

	// unsignedAckedUpdatesKey is an entry in the channel bucket that
	// contains the remote updates that we have acked, but not yet signed
	// for in one of our remote commits.
	unsignedAckedUpdatesKey = []byte("unsigned-acked-updates-key")

	// peerUnsignedAckedUpdatesKey is an entry in the channel bucket that
	// contains the local updates that the remote party has acked, but
	// has not yet signed for in onr of their local commits.
	peerUnsignedAckedUpdatesKey = []byte("peer-unsigned-acked-updates-key")

	// revocationStateKey stores their current revocation hash, our
	// preimage producer and their preimage store.
	revocationStateKey = []byte("revocation-state-key")

	// dataLossCommitPointKey stores the commitment point received from the
	// remote peer during a channel sync in case we have lost channel state.
	dataLossCommitPointKey = []byte("data-loss-commit-point-key")

	// forceCloseTxKey points to a the unilateral closing tx that we
	// broadcasted when moving the channel to state CommitBroadcasted.
	forceCloseTxKey = []byte("closing-tx-key")

	// coopCloseTxKey points to a the cooperative closing tx that we
	// broadcasted when moving the channel to state CoopBroadcasted.
	coopCloseTxKey = []byte("coop-closing-tx-key")

	// commitDiffKey stores the current pending commitment state we've
	// extended to the remote party (if any). Each time we propose a new
	// state, we store the information necessary to reconstruct this state
	// from the prior commitment. This allows us to resync the remote party
	// to their expected state in the case of message loss.
	//
	// TODO(roasbeef): rename to commit chain?
	commitDiffKey = []byte("commit-diff-key")

	// revocationLogBucket is dedicated for storing the necessary delta
	// state between channel updates required to re-construct a past state
	// in order to punish a counterparty attempting a non-cooperative
	// channel closure. This key should be accessed from within the
	// sub-bucket of a target channel, identified by its channel point.
	revocationLogBucket = []byte("revocation-log-key")

	// frozenChanKey is the key where we store the information for any
	// active "frozen" channels. This key is present only in the leaf
	// bucket for a given channel.
	frozenChanKey = []byte("frozen-chans")
)

var (
	// ErrNoCommitmentsFound is returned when a channel has not set
	// commitment states.
	ErrNoCommitmentsFound = fmt.Errorf("no commitments found")

	// ErrNoChanInfoFound is returned when a particular channel does not
	// have any channels state.
	ErrNoChanInfoFound = fmt.Errorf("no chan info found")

	// ErrNoRevocationsFound is returned when revocation state for a
	// particular channel cannot be found.
	ErrNoRevocationsFound = fmt.Errorf("no revocations found")

	// ErrNoPendingCommit is returned when there is not a pending
	// commitment for a remote party. A new commitment is written to disk
	// each time we write a new state in order to be properly fault
	// tolerant.
	ErrNoPendingCommit = fmt.Errorf("no pending commits found")

	// ErrInvalidCircuitKeyLen signals that a circuit key could not be
	// decoded because the byte slice is of an invalid length.
	ErrInvalidCircuitKeyLen = fmt.Errorf(
		"length of serialized circuit key must be 16 bytes")

	// ErrNoCommitPoint is returned when no data loss commit point is found
	// in the database.
	ErrNoCommitPoint = fmt.Errorf("no commit point found")

	// ErrNoCloseTx is returned when no closing tx is found for a channel
	// in the state CommitBroadcasted.
	ErrNoCloseTx = fmt.Errorf("no closing tx found")

	// ErrNoRestoredChannelMutation is returned when a caller attempts to
	// mutate a channel that's been recovered.
	ErrNoRestoredChannelMutation = fmt.Errorf("cannot mutate restored " +
		"channel state")

	// ErrChanBorked is returned when a caller attempts to mutate a borked
	// channel.
	ErrChanBorked = fmt.Errorf("cannot mutate borked channel")

	// errLogEntryNotFound is returned when we cannot find a log entry at
	// the height requested in the revocation log.
	errLogEntryNotFound = fmt.Errorf("log entry not found")

	// errHeightNotFound is returned when a query for channel balances at
	// a height that we have not reached yet is made.
	errHeightNotReached = fmt.Errorf("height requested greater than " +
		"current commit height")
)

// ChannelType is an enum-like type that describes one of several possible
// channel types. Each open channel is associated with a particular type as the
// channel type may determine how higher level operations are conducted such as
// fee negotiation, channel closing, the format of HTLCs, etc. Structure-wise,
// a ChannelType is a bit field, with each bit denoting a modification from the
// base channel type of single funder.
type ChannelType uint8

const (
	// NOTE: iota isn't used here for this enum needs to be stable
	// long-term as it will be persisted to the database.

	// SingleFunderBit represents a channel wherein one party solely funds
	// the entire capacity of the channel.
	SingleFunderBit ChannelType = 0

	// DualFunderBit represents a channel wherein both parties contribute
	// funds towards the total capacity of the channel. The channel may be
	// funded symmetrically or asymmetrically.
	DualFunderBit ChannelType = 1 << 0

	// SingleFunderTweakless is similar to the basic SingleFunder channel
	// type, but it omits the tweak for one's key in the commitment
	// transaction of the remote party.
	SingleFunderTweaklessBit ChannelType = 1 << 1

	// NoFundingTxBit denotes if we have the funding transaction locally on
	// disk. This bit may be on if the funding transaction was crafted by a
	// wallet external to the primary daemon.
	NoFundingTxBit ChannelType = 1 << 2

	// AnchorOutputsBit indicates that the channel makes use of anchor
	// outputs to bump the commitment transaction's effective feerate. This
	// channel type also uses a delayed to_remote output script. If bit is
	// set, we'll find the size of the anchor outputs in the database.
	AnchorOutputsBit ChannelType = 1 << 3

	// FrozenBit indicates that the channel is a frozen channel, meaning
	// that only the responder can decide to cooperatively close the
	// channel.
	FrozenBit ChannelType = 1 << 4
)

// IsSingleFunder returns true if the channel type if one of the known single
// funder variants.
func (c ChannelType) IsSingleFunder() bool {
	return c&DualFunderBit == 0
}

// IsDualFunder returns true if the ChannelType has the DualFunderBit set.
func (c ChannelType) IsDualFunder() bool {
	return c&DualFunderBit == DualFunderBit
}

// IsTweakless returns true if the target channel uses a commitment that
// doesn't tweak the key for the remote party.
func (c ChannelType) IsTweakless() bool {
	return c&SingleFunderTweaklessBit == SingleFunderTweaklessBit
}

// HasFundingTx returns true if this channel type is one that has a funding
// transaction stored locally.
func (c ChannelType) HasFundingTx() bool {
	return c&NoFundingTxBit == 0
}

// HasAnchors returns true if this channel type has anchor ouputs on its
// commitment.
func (c ChannelType) HasAnchors() bool {
	return c&AnchorOutputsBit == AnchorOutputsBit
}

// IsFrozen returns true if the channel is considered to be "frozen". A frozen
// channel means that only the responder can initiate a cooperative channel
// closure.
func (c ChannelType) IsFrozen() bool {
	return c&FrozenBit == FrozenBit
}

// ChannelConstraints represents a set of constraints meant to allow a node to
// limit their exposure, enact flow control and ensure that all HTLCs are
// economically relevant. This struct will be mirrored for both sides of the
// channel, as each side will enforce various constraints that MUST be adhered
// to for the life time of the channel. The parameters for each of these
// constraints are static for the duration of the channel, meaning the channel
// must be torn down for them to change.
type ChannelConstraints struct {
	// DustLimit is the threshold (in satoshis) below which any outputs
	// should be trimmed. When an output is trimmed, it isn't materialized
	// as an actual output, but is instead burned to miner's fees.
	DustLimit btcutil.Amount

	// ChanReserve is an absolute reservation on the channel for the
	// owner of this set of constraints. This means that the current
	// settled balance for this node CANNOT dip below the reservation
	// amount. This acts as a defense against costless attacks when
	// either side no longer has any skin in the game.
	ChanReserve btcutil.Amount

	// MaxPendingAmount is the maximum pending HTLC value that the
	// owner of these constraints can offer the remote node at a
	// particular time.
	MaxPendingAmount lnwire.MilliSatoshi

	// MinHTLC is the minimum HTLC value that the owner of these
	// constraints can offer the remote node. If any HTLCs below this
	// amount are offered, then the HTLC will be rejected. This, in
	// tandem with the dust limit allows a node to regulate the
	// smallest HTLC that it deems economically relevant.
	MinHTLC lnwire.MilliSatoshi

	// MaxAcceptedHtlcs is the maximum number of HTLCs that the owner of
	// this set of constraints can offer the remote node. This allows each
	// node to limit their over all exposure to HTLCs that may need to be
	// acted upon in the case of a unilateral channel closure or a contract
	// breach.
	MaxAcceptedHtlcs uint16

	// CsvDelay is the relative time lock delay expressed in blocks. Any
	// settled outputs that pay to the owner of this channel configuration
	// MUST ensure that the delay branch uses this value as the relative
	// time lock. Similarly, any HTLC's offered by this node should use
	// this value as well.
	CsvDelay uint16
}

// ChannelConfig is a struct that houses the various configuration opens for
// channels. Each side maintains an instance of this configuration file as it
// governs: how the funding and commitment transaction to be created, the
// nature of HTLC's allotted, the keys to be used for delivery, and relative
// time lock parameters.
type ChannelConfig struct {
	// ChannelConstraints is the set of constraints that must be upheld for
	// the duration of the channel for the owner of this channel
	// configuration. Constraints govern a number of flow control related
	// parameters, also including the smallest HTLC that will be accepted
	// by a participant.
	ChannelConstraints

	// MultiSigKey is the key to be used within the 2-of-2 output script
	// for the owner of this channel config.
	MultiSigKey keychain.KeyDescriptor

	// RevocationBasePoint is the base public key to be used when deriving
	// revocation keys for the remote node's commitment transaction. This
	// will be combined along with a per commitment secret to derive a
	// unique revocation key for each state.
	RevocationBasePoint keychain.KeyDescriptor

	// PaymentBasePoint is the base public key to be used when deriving
	// the key used within the non-delayed pay-to-self output on the
	// commitment transaction for a node. This will be combined with a
	// tweak derived from the per-commitment point to ensure unique keys
	// for each commitment transaction.
	PaymentBasePoint keychain.KeyDescriptor

	// DelayBasePoint is the base public key to be used when deriving the
	// key used within the delayed pay-to-self output on the commitment
	// transaction for a node. This will be combined with a tweak derived
	// from the per-commitment point to ensure unique keys for each
	// commitment transaction.
	DelayBasePoint keychain.KeyDescriptor

	// HtlcBasePoint is the base public key to be used when deriving the
	// local HTLC key. The derived key (combined with the tweak derived
	// from the per-commitment point) is used within the "to self" clause
	// within any HTLC output scripts.
	HtlcBasePoint keychain.KeyDescriptor
}

// ChannelCommitment is a snapshot of the commitment state at a particular
// point in the commitment chain. With each state transition, a snapshot of the
// current state along with all non-settled HTLCs are recorded. These snapshots
// detail the state of the _remote_ party's commitment at a particular state
// number.  For ourselves (the local node) we ONLY store our most recent
// (unrevoked) state for safety purposes.
type ChannelCommitment struct {
	// CommitHeight is the update number that this ChannelDelta represents
	// the total number of commitment updates to this point. This can be
	// viewed as sort of a "commitment height" as this number is
	// monotonically increasing.
	CommitHeight uint64

	// LocalLogIndex is the cumulative log index index of the local node at
	// this point in the commitment chain. This value will be incremented
	// for each _update_ added to the local update log.
	LocalLogIndex uint64

	// LocalHtlcIndex is the current local running HTLC index. This value
	// will be incremented for each outgoing HTLC the local node offers.
	LocalHtlcIndex uint64

	// RemoteLogIndex is the cumulative log index index of the remote node
	// at this point in the commitment chain. This value will be
	// incremented for each _update_ added to the remote update log.
	RemoteLogIndex uint64

	// RemoteHtlcIndex is the current remote running HTLC index. This value
	// will be incremented for each outgoing HTLC the remote node offers.
	RemoteHtlcIndex uint64

	// LocalBalance is the current available settled balance within the
	// channel directly spendable by us.
	//
	// NOTE: This is the balance *after* subtracting any commitment fee,
	// AND anchor output values.
	LocalBalance lnwire.MilliSatoshi

	// RemoteBalance is the current available settled balance within the
	// channel directly spendable by the remote node.
	//
	// NOTE: This is the balance *after* subtracting any commitment fee,
	// AND anchor output values.
	RemoteBalance lnwire.MilliSatoshi

	// CommitFee is the amount calculated to be paid in fees for the
	// current set of commitment transactions. The fee amount is persisted
	// with the channel in order to allow the fee amount to be removed and
	// recalculated with each channel state update, including updates that
	// happen after a system restart.
	CommitFee btcutil.Amount

	// FeePerKw is the min satoshis/kilo-weight that should be paid within
	// the commitment transaction for the entire duration of the channel's
	// lifetime. This field may be updated during normal operation of the
	// channel as on-chain conditions change.
	//
	// TODO(halseth): make this SatPerKWeight. Cannot be done atm because
	// this will cause the import cycle lnwallet<->channeldb. Fee
	// estimation stuff should be in its own package.
	FeePerKw btcutil.Amount

	// CommitTx is the latest version of the commitment state, broadcast
	// able by us.
	CommitTx *wire.MsgTx

	// CommitSig is one half of the signature required to fully complete
	// the script for the commitment transaction above. This is the
	// signature signed by the remote party for our version of the
	// commitment transactions.
	CommitSig []byte

	// Htlcs is the set of HTLC's that are pending at this particular
	// commitment height.
	Htlcs []HTLC

	// TODO(roasbeef): pending commit pointer?
	//  * lets just walk through
}

// ChannelStatus is a bit vector used to indicate whether an OpenChannel is in
// the default usable state, or a state where it shouldn't be used.
type ChannelStatus uint8

var (
	// ChanStatusDefault is the normal state of an open channel.
	ChanStatusDefault ChannelStatus

	// ChanStatusBorked indicates that the channel has entered an
	// irreconcilable state, triggered by a state desynchronization or
	// channel breach.  Channels in this state should never be added to the
	// htlc switch.
	ChanStatusBorked ChannelStatus = 1

	// ChanStatusCommitBroadcasted indicates that a commitment for this
	// channel has been broadcasted.
	ChanStatusCommitBroadcasted ChannelStatus = 1 << 1

	// ChanStatusLocalDataLoss indicates that we have lost channel state
	// for this channel, and broadcasting our latest commitment might be
	// considered a breach.
	//
	// TODO(halseh): actually enforce that we are not force closing such a
	// channel.
	ChanStatusLocalDataLoss ChannelStatus = 1 << 2

	// ChanStatusRestored is a status flag that signals that the channel
	// has been restored, and doesn't have all the fields a typical channel
	// will have.
	ChanStatusRestored ChannelStatus = 1 << 3

	// ChanStatusCoopBroadcasted indicates that a cooperative close for
	// this channel has been broadcasted. Older cooperatively closed
	// channels will only have this status set. Newer ones will also have
	// close initiator information stored using the local/remote initiator
	// status. This status is set in conjunction with the initiator status
	// so that we do not need to check multiple channel statues for
	// cooperative closes.
	ChanStatusCoopBroadcasted ChannelStatus = 1 << 4

	// ChanStatusLocalCloseInitiator indicates that we initiated closing
	// the channel.
	ChanStatusLocalCloseInitiator ChannelStatus = 1 << 5

	// ChanStatusRemoteCloseInitiator indicates that the remote node
	// initiated closing the channel.
	ChanStatusRemoteCloseInitiator ChannelStatus = 1 << 6
)

// chanStatusStrings maps a ChannelStatus to a human friendly string that
// describes that status.
var chanStatusStrings = map[ChannelStatus]string{
	ChanStatusDefault:              "ChanStatusDefault",
	ChanStatusBorked:               "ChanStatusBorked",
	ChanStatusCommitBroadcasted:    "ChanStatusCommitBroadcasted",
	ChanStatusLocalDataLoss:        "ChanStatusLocalDataLoss",
	ChanStatusRestored:             "ChanStatusRestored",
	ChanStatusCoopBroadcasted:      "ChanStatusCoopBroadcasted",
	ChanStatusLocalCloseInitiator:  "ChanStatusLocalCloseInitiator",
	ChanStatusRemoteCloseInitiator: "ChanStatusRemoteCloseInitiator",
}

// orderedChanStatusFlags is an in-order list of all that channel status flags.
var orderedChanStatusFlags = []ChannelStatus{
	ChanStatusBorked,
	ChanStatusCommitBroadcasted,
	ChanStatusLocalDataLoss,
	ChanStatusRestored,
	ChanStatusCoopBroadcasted,
	ChanStatusLocalCloseInitiator,
	ChanStatusRemoteCloseInitiator,
}

// String returns a human-readable representation of the ChannelStatus.
func (c ChannelStatus) String() string {
	// If no flags are set, then this is the default case.
	if c == ChanStatusDefault {
		return chanStatusStrings[ChanStatusDefault]
	}

	// Add individual bit flags.
	statusStr := ""
	for _, flag := range orderedChanStatusFlags {
		if c&flag == flag {
			statusStr += chanStatusStrings[flag] + "|"
			c -= flag
		}
	}

	// Remove anything to the right of the final bar, including it as well.
	statusStr = strings.TrimRight(statusStr, "|")

	// Add any remaining flags which aren't accounted for as hex.
	if c != 0 {
		statusStr += "|0x" + strconv.FormatUint(uint64(c), 16)
	}

	// If this was purely an unknown flag, then remove the extra bar at the
	// start of the string.
	statusStr = strings.TrimLeft(statusStr, "|")

	return statusStr
}

// OpenChannel encapsulates the persistent and dynamic state of an open channel
// with a remote node. An open channel supports several options for on-disk
// serialization depending on the exact context. Full (upon channel creation)
// state commitments, and partial (due to a commitment update) writes are
// supported. Each partial write due to a state update appends the new update
// to an on-disk log, which can then subsequently be queried in order to
// "time-travel" to a prior state.
type OpenChannel struct {
	// ChanType denotes which type of channel this is.
	ChanType ChannelType

	// ChainHash is a hash which represents the blockchain that this
	// channel will be opened within. This value is typically the genesis
	// hash. In the case that the original chain went through a contentious
	// hard-fork, then this value will be tweaked using the unique fork
	// point on each branch.
	ChainHash chainhash.Hash

	// FundingOutpoint is the outpoint of the final funding transaction.
	// This value uniquely and globally identifies the channel within the
	// target blockchain as specified by the chain hash parameter.
	FundingOutpoint wire.OutPoint

	// ShortChannelID encodes the exact location in the chain in which the
	// channel was initially confirmed. This includes: the block height,
	// transaction index, and the output within the target transaction.
	ShortChannelID lnwire.ShortChannelID

	// IsPending indicates whether a channel's funding transaction has been
	// confirmed.
	IsPending bool

	// IsInitiator is a bool which indicates if we were the original
	// initiator for the channel. This value may affect how higher levels
	// negotiate fees, or close the channel.
	IsInitiator bool

	// chanStatus is the current status of this channel. If it is not in
	// the state Default, it should not be used for forwarding payments.
	chanStatus ChannelStatus

	// FundingBroadcastHeight is the height in which the funding
	// transaction was broadcast. This value can be used by higher level
	// sub-systems to determine if a channel is stale and/or should have
	// been confirmed before a certain height.
	FundingBroadcastHeight uint32

	// NumConfsRequired is the number of confirmations a channel's funding
	// transaction must have received in order to be considered available
	// for normal transactional use.
	NumConfsRequired uint16

	// ChannelFlags holds the flags that were sent as part of the
	// open_channel message.
	ChannelFlags lnwire.FundingFlag

	// IdentityPub is the identity public key of the remote node this
	// channel has been established with.
	IdentityPub *btcec.PublicKey

	// Capacity is the total capacity of this channel.
	Capacity btcutil.Amount

	// TotalMSatSent is the total number of milli-satoshis we've sent
	// within this channel.
	TotalMSatSent lnwire.MilliSatoshi

	// TotalMSatReceived is the total number of milli-satoshis we've
	// received within this channel.
	TotalMSatReceived lnwire.MilliSatoshi

	// LocalChanCfg is the channel configuration for the local node.
	LocalChanCfg ChannelConfig

	// RemoteChanCfg is the channel configuration for the remote node.
	RemoteChanCfg ChannelConfig

	// LocalCommitment is the current local commitment state for the local
	// party. This is stored distinct from the state of the remote party
	// as there are certain asymmetric parameters which affect the
	// structure of each commitment.
	LocalCommitment ChannelCommitment

	// RemoteCommitment is the current remote commitment state for the
	// remote party. This is stored distinct from the state of the local
	// party as there are certain asymmetric parameters which affect the
	// structure of each commitment.
	RemoteCommitment ChannelCommitment

	// RemoteCurrentRevocation is the current revocation for their
	// commitment transaction. However, since this the derived public key,
	// we don't yet have the private key so we aren't yet able to verify
	// that it's actually in the hash chain.
	RemoteCurrentRevocation *btcec.PublicKey

	// RemoteNextRevocation is the revocation key to be used for the *next*
	// commitment transaction we create for the local node. Within the
	// specification, this value is referred to as the
	// per-commitment-point.
	RemoteNextRevocation *btcec.PublicKey

	// RevocationProducer is used to generate the revocation in such a way
	// that remote side might store it efficiently and have the ability to
	// restore the revocation by index if needed. Current implementation of
	// secret producer is shachain producer.
	RevocationProducer shachain.Producer

	// RevocationStore is used to efficiently store the revocations for
	// previous channels states sent to us by remote side. Current
	// implementation of secret store is shachain store.
	RevocationStore shachain.Store

	// Packager is used to create and update forwarding packages for this
	// channel, which encodes all necessary information to recover from
	// failures and reforward HTLCs that were not fully processed.
	Packager FwdPackager

	// FundingTxn is the transaction containing this channel's funding
	// outpoint. Upon restarts, this txn will be rebroadcast if the channel
	// is found to be pending.
	//
	// NOTE: This value will only be populated for single-funder channels
	// for which we are the initiator, and that we also have the funding
	// transaction for. One can check this by using the HasFundingTx()
	// method on the ChanType field.
	FundingTxn *wire.MsgTx

	// LocalShutdownScript is set to a pre-set script if the channel was opened
	// by the local node with option_upfront_shutdown_script set. If the option
	// was not set, the field is empty.
	LocalShutdownScript lnwire.DeliveryAddress

	// RemoteShutdownScript is set to a pre-set script if the channel was opened
	// by the remote node with option_upfront_shutdown_script set. If the option
	// was not set, the field is empty.
	RemoteShutdownScript lnwire.DeliveryAddress

	// ThawHeight is the height when a frozen channel once again becomes a
	// normal channel. If this is zero, then there're no restrictions on
	// this channel. If the value is lower than 500,000, then it's
	// interpreted as a relative height, or an absolute height otherwise.
	ThawHeight uint32

	// TODO(roasbeef): eww
	Db *DB

	// TODO(roasbeef): just need to store local and remote HTLC's?

	sync.RWMutex
}

// ShortChanID returns the current ShortChannelID of this channel.
func (c *OpenChannel) ShortChanID() lnwire.ShortChannelID {
	c.RLock()
	defer c.RUnlock()

	return c.ShortChannelID
}

// ChanStatus returns the current ChannelStatus of this channel.
func (c *OpenChannel) ChanStatus() ChannelStatus {
	c.RLock()
	defer c.RUnlock()

	return c.chanStatus
}

// ApplyChanStatus allows the caller to modify the internal channel state in a
// thead-safe manner.
func (c *OpenChannel) ApplyChanStatus(status ChannelStatus) error {
	c.Lock()
	defer c.Unlock()

	return c.putChanStatus(status)
}

// ClearChanStatus allows the caller to clear a particular channel status from
// the primary channel status bit field. After this method returns, a call to
// HasChanStatus(status) should return false.
func (c *OpenChannel) ClearChanStatus(status ChannelStatus) error {
	c.Lock()
	defer c.Unlock()

	return c.clearChanStatus(status)
}

// HasChanStatus returns true if the internal bitfield channel status of the
// target channel has the specified status bit set.
func (c *OpenChannel) HasChanStatus(status ChannelStatus) bool {
	c.RLock()
	defer c.RUnlock()

	return c.hasChanStatus(status)
}

func (c *OpenChannel) hasChanStatus(status ChannelStatus) bool {
	// Special case ChanStatusDefualt since it isn't actually flag, but a
	// particular combination (or lack-there-of) of flags.
	if status == ChanStatusDefault {
		return c.chanStatus == ChanStatusDefault
	}

	return c.chanStatus&status == status
}

// RefreshShortChanID updates the in-memory channel state using the latest
// value observed on disk.
//
// TODO: the name of this function should be changed to reflect the fact that
// it is not only refreshing the short channel id but all the channel state.
// maybe Refresh/Reload?
func (c *OpenChannel) RefreshShortChanID() error {
	c.Lock()
	defer c.Unlock()

	err := kvdb.View(c.Db, func(tx kvdb.RTx) error {
		chanBucket, err := fetchChanBucket(
			tx, c.IdentityPub, &c.FundingOutpoint, c.ChainHash,
		)
		if err != nil {
			return err
		}

		// We'll re-populating the in-memory channel with the info
		// fetched from disk.
		if err := fetchChanInfo(chanBucket, c); err != nil {
			return fmt.Errorf("unable to fetch chan info: %v", err)
		}

		return nil
	})
	if err != nil {
		return err
	}

	return nil
}

// fetchChanBucket is a helper function that returns the bucket where a
// channel's data resides in given: the public key for the node, the outpoint,
// and the chainhash that the channel resides on.
func fetchChanBucket(tx kvdb.RTx, nodeKey *btcec.PublicKey,
	outPoint *wire.OutPoint, chainHash chainhash.Hash) (kvdb.RBucket, error) {

	// First fetch the top level bucket which stores all data related to
	// current, active channels.
	openChanBucket := tx.ReadBucket(openChannelBucket)
	if openChanBucket == nil {
		return nil, ErrNoChanDBExists
	}

	// TODO(roasbeef): CreateTopLevelBucket on the interface isn't like
	// CreateIfNotExists, will return error

	// Within this top level bucket, fetch the bucket dedicated to storing
	// open channel data specific to the remote node.
	nodePub := nodeKey.SerializeCompressed()
	nodeChanBucket := openChanBucket.NestedReadBucket(nodePub)
	if nodeChanBucket == nil {
		return nil, ErrNoActiveChannels
	}

	// We'll then recurse down an additional layer in order to fetch the
	// bucket for this particular chain.
	chainBucket := nodeChanBucket.NestedReadBucket(chainHash[:])
	if chainBucket == nil {
		return nil, ErrNoActiveChannels
	}

	// With the bucket for the node and chain fetched, we can now go down
	// another level, for this channel itself.
	var chanPointBuf bytes.Buffer
	if err := writeOutpoint(&chanPointBuf, outPoint); err != nil {
		return nil, err
	}
	chanBucket := chainBucket.NestedReadBucket(chanPointBuf.Bytes())
	if chanBucket == nil {
		return nil, ErrChannelNotFound
	}

	return chanBucket, nil
}

// fetchChanBucketRw is a helper function that returns the bucket where a
// channel's data resides in given: the public key for the node, the outpoint,
// and the chainhash that the channel resides on. This differs from
// fetchChanBucket in that it returns a writeable bucket.
func fetchChanBucketRw(tx kvdb.RwTx, nodeKey *btcec.PublicKey, // nolint:interfacer
	outPoint *wire.OutPoint, chainHash chainhash.Hash) (kvdb.RwBucket, error) {

	readBucket, err := fetchChanBucket(tx, nodeKey, outPoint, chainHash)
	if err != nil {
		return nil, err
	}

	return readBucket.(kvdb.RwBucket), nil
}

// fullSync syncs the contents of an OpenChannel while re-using an existing
// database transaction.
func (c *OpenChannel) fullSync(tx kvdb.RwTx) error {
	// First fetch the top level bucket which stores all data related to
	// current, active channels.
	openChanBucket, err := tx.CreateTopLevelBucket(openChannelBucket)
	if err != nil {
		return err
	}

	// Within this top level bucket, fetch the bucket dedicated to storing
	// open channel data specific to the remote node.
	nodePub := c.IdentityPub.SerializeCompressed()
	nodeChanBucket, err := openChanBucket.CreateBucketIfNotExists(nodePub)
	if err != nil {
		return err
	}

	// We'll then recurse down an additional layer in order to fetch the
	// bucket for this particular chain.
	chainBucket, err := nodeChanBucket.CreateBucketIfNotExists(c.ChainHash[:])
	if err != nil {
		return err
	}

	// With the bucket for the node fetched, we can now go down another
	// level, creating the bucket for this channel itself.
	var chanPointBuf bytes.Buffer
	if err := writeOutpoint(&chanPointBuf, &c.FundingOutpoint); err != nil {
		return err
	}
	chanBucket, err := chainBucket.CreateBucket(
		chanPointBuf.Bytes(),
	)
	switch {
	case err == kvdb.ErrBucketExists:
		// If this channel already exists, then in order to avoid
		// overriding it, we'll return an error back up to the caller.
		return ErrChanAlreadyExists
	case err != nil:
		return err
	}

	return putOpenChannel(chanBucket, c)
}

// MarkAsOpen marks a channel as fully open given a locator that uniquely
// describes its location within the chain.
func (c *OpenChannel) MarkAsOpen(openLoc lnwire.ShortChannelID) error {
	c.Lock()
	defer c.Unlock()

	if err := kvdb.Update(c.Db, func(tx kvdb.RwTx) error {
		chanBucket, err := fetchChanBucket(
			tx, c.IdentityPub, &c.FundingOutpoint, c.ChainHash,
		)
		if err != nil {
			return err
		}

		channel, err := fetchOpenChannel(chanBucket, &c.FundingOutpoint)
		if err != nil {
			return err
		}

		channel.IsPending = false
		channel.ShortChannelID = openLoc

		return putOpenChannel(chanBucket.(kvdb.RwBucket), channel)
	}); err != nil {
		return err
	}

	c.IsPending = false
	c.ShortChannelID = openLoc
	c.Packager = NewChannelPackager(openLoc)

	return nil
}

// MarkDataLoss marks sets the channel status to LocalDataLoss and stores the
// passed commitPoint for use to retrieve funds in case the remote force closes
// the channel.
func (c *OpenChannel) MarkDataLoss(commitPoint *btcec.PublicKey) error {
	c.Lock()
	defer c.Unlock()

	var b bytes.Buffer
	if err := WriteElement(&b, commitPoint); err != nil {
		return err
	}

	putCommitPoint := func(chanBucket kvdb.RwBucket) error {
		return chanBucket.Put(dataLossCommitPointKey, b.Bytes())
	}

	return c.putChanStatus(ChanStatusLocalDataLoss, putCommitPoint)
}

// DataLossCommitPoint retrieves the stored commit point set during
// MarkDataLoss. If not found ErrNoCommitPoint is returned.
func (c *OpenChannel) DataLossCommitPoint() (*btcec.PublicKey, error) {
	var commitPoint *btcec.PublicKey

	err := kvdb.View(c.Db, func(tx kvdb.RTx) error {
		chanBucket, err := fetchChanBucket(
			tx, c.IdentityPub, &c.FundingOutpoint, c.ChainHash,
		)
		switch err {
		case nil:
		case ErrNoChanDBExists, ErrNoActiveChannels, ErrChannelNotFound:
			return ErrNoCommitPoint
		default:
			return err
		}

		bs := chanBucket.Get(dataLossCommitPointKey)
		if bs == nil {
			return ErrNoCommitPoint
		}
		r := bytes.NewReader(bs)
		if err := ReadElements(r, &commitPoint); err != nil {
			return err
		}

		return nil
	})
	if err != nil {
		return nil, err
	}

	return commitPoint, nil
}

// MarkBorked marks the event when the channel as reached an irreconcilable
// state, such as a channel breach or state desynchronization. Borked channels
// should never be added to the switch.
func (c *OpenChannel) MarkBorked() error {
	c.Lock()
	defer c.Unlock()

	return c.putChanStatus(ChanStatusBorked)
}

// ChanSyncMsg returns the ChannelReestablish message that should be sent upon
// reconnection with the remote peer that we're maintaining this channel with.
// The information contained within this message is necessary to re-sync our
// commitment chains in the case of a last or only partially processed message.
// When the remote party receiver this message one of three things may happen:
//
//   1. We're fully synced and no messages need to be sent.
//   2. We didn't get the last CommitSig message they sent, to they'll re-send
//      it.
//   3. We didn't get the last RevokeAndAck message they sent, so they'll
//      re-send it.
//
// If this is a restored channel, having status ChanStatusRestored, then we'll
// modify our typical chan sync message to ensure they force close even if
// we're on the very first state.
func (c *OpenChannel) ChanSyncMsg() (*lnwire.ChannelReestablish, error) {
	c.Lock()
	defer c.Unlock()

	// The remote commitment height that we'll send in the
	// ChannelReestablish message is our current commitment height plus
	// one. If the receiver thinks that our commitment height is actually
	// *equal* to this value, then they'll re-send the last commitment that
	// they sent but we never fully processed.
	localHeight := c.LocalCommitment.CommitHeight
	nextLocalCommitHeight := localHeight + 1

	// The second value we'll send is the height of the remote commitment
	// from our PoV. If the receiver thinks that their height is actually
	// *one plus* this value, then they'll re-send their last revocation.
	remoteChainTipHeight := c.RemoteCommitment.CommitHeight

	// If this channel has undergone a commitment update, then in order to
	// prove to the remote party our knowledge of their prior commitment
	// state, we'll also send over the last commitment secret that the
	// remote party sent.
	var lastCommitSecret [32]byte
	if remoteChainTipHeight != 0 {
		remoteSecret, err := c.RevocationStore.LookUp(
			remoteChainTipHeight - 1,
		)
		if err != nil {
			return nil, err
		}
		lastCommitSecret = [32]byte(*remoteSecret)
	}

	// Additionally, we'll send over the current unrevoked commitment on
	// our local commitment transaction.
	currentCommitSecret, err := c.RevocationProducer.AtIndex(
		localHeight,
	)
	if err != nil {
		return nil, err
	}

	// If we've restored this channel, then we'll purposefully give them an
	// invalid LocalUnrevokedCommitPoint so they'll force close the channel
	// allowing us to sweep our funds.
	if c.hasChanStatus(ChanStatusRestored) {
		currentCommitSecret[0] ^= 1

		// If this is a tweakless channel, then we'll purposefully send
		// a next local height taht's invalid to trigger a force close
		// on their end. We do this as tweakless channels don't require
		// that the commitment point is valid, only that it's present.
		if c.ChanType.IsTweakless() {
			nextLocalCommitHeight = 0
		}
	}

	return &lnwire.ChannelReestablish{
		ChanID: lnwire.NewChanIDFromOutPoint(
			&c.FundingOutpoint,
		),
		NextLocalCommitHeight:  nextLocalCommitHeight,
		RemoteCommitTailHeight: remoteChainTipHeight,
		LastRemoteCommitSecret: lastCommitSecret,
		LocalUnrevokedCommitPoint: input.ComputeCommitmentPoint(
			currentCommitSecret[:],
		),
	}, nil
}

// isBorked returns true if the channel has been marked as borked in the
// database. This requires an existing database transaction to already be
// active.
//
// NOTE: The primary mutex should already be held before this method is called.
func (c *OpenChannel) isBorked(chanBucket kvdb.RBucket) (bool, error) {
	channel, err := fetchOpenChannel(chanBucket, &c.FundingOutpoint)
	if err != nil {
		return false, err
	}

	return channel.chanStatus != ChanStatusDefault, nil
}

// MarkCommitmentBroadcasted marks the channel as a commitment transaction has
// been broadcast, either our own or the remote, and we should watch the chain
// for it to confirm before taking any further action. It takes as argument the
// closing tx _we believe_ will appear in the chain. This is only used to
// republish this tx at startup to ensure propagation, and we should still
// handle the case where a different tx actually hits the chain.
func (c *OpenChannel) MarkCommitmentBroadcasted(closeTx *wire.MsgTx,
	locallyInitiated bool) error {

	return c.markBroadcasted(
		ChanStatusCommitBroadcasted, forceCloseTxKey, closeTx,
		locallyInitiated,
	)
}

// MarkCoopBroadcasted marks the channel to indicate that a cooperative close
// transaction has been broadcast, either our own or the remote, and that we
// should watch the chain for it to confirm before taking further action. It
// takes as argument a cooperative close tx that could appear on chain, and
// should be rebroadcast upon startup. This is only used to republish and
// ensure propagation, and we should still handle the case where a different tx
// actually hits the chain.
func (c *OpenChannel) MarkCoopBroadcasted(closeTx *wire.MsgTx,
	locallyInitiated bool) error {

	return c.markBroadcasted(
		ChanStatusCoopBroadcasted, coopCloseTxKey, closeTx,
		locallyInitiated,
	)
}

// markBroadcasted is a helper function which modifies the channel status of the
// receiving channel and inserts a close transaction under the requested key,
// which should specify either a coop or force close. It adds a status which
// indicates the party that initiated the channel close.
func (c *OpenChannel) markBroadcasted(status ChannelStatus, key []byte,
	closeTx *wire.MsgTx, locallyInitiated bool) error {

	c.Lock()
	defer c.Unlock()

	// If a closing tx is provided, we'll generate a closure to write the
	// transaction in the appropriate bucket under the given key.
	var putClosingTx func(kvdb.RwBucket) error
	if closeTx != nil {
		var b bytes.Buffer
		if err := WriteElement(&b, closeTx); err != nil {
			return err
		}

		putClosingTx = func(chanBucket kvdb.RwBucket) error {
			return chanBucket.Put(key, b.Bytes())
		}
	}

	// Add the initiator status to the status provided. These statuses are
	// set in addition to the broadcast status so that we do not need to
	// migrate the original logic which does not store initiator.
	if locallyInitiated {
		status |= ChanStatusLocalCloseInitiator
	} else {
		status |= ChanStatusRemoteCloseInitiator
	}

	return c.putChanStatus(status, putClosingTx)
}

// BroadcastedCommitment retrieves the stored unilateral closing tx set during
// MarkCommitmentBroadcasted. If not found ErrNoCloseTx is returned.
func (c *OpenChannel) BroadcastedCommitment() (*wire.MsgTx, error) {
	return c.getClosingTx(forceCloseTxKey)
}

// BroadcastedCooperative retrieves the stored cooperative closing tx set during
// MarkCoopBroadcasted. If not found ErrNoCloseTx is returned.
func (c *OpenChannel) BroadcastedCooperative() (*wire.MsgTx, error) {
	return c.getClosingTx(coopCloseTxKey)
}

// getClosingTx is a helper method which returns the stored closing transaction
// for key. The caller should use either the force or coop closing keys.
func (c *OpenChannel) getClosingTx(key []byte) (*wire.MsgTx, error) {
	var closeTx *wire.MsgTx

	err := kvdb.View(c.Db, func(tx kvdb.RTx) error {
		chanBucket, err := fetchChanBucket(
			tx, c.IdentityPub, &c.FundingOutpoint, c.ChainHash,
		)
		switch err {
		case nil:
		case ErrNoChanDBExists, ErrNoActiveChannels, ErrChannelNotFound:
			return ErrNoCloseTx
		default:
			return err
		}

		bs := chanBucket.Get(key)
		if bs == nil {
			return ErrNoCloseTx
		}
		r := bytes.NewReader(bs)
		return ReadElement(r, &closeTx)
	})
	if err != nil {
		return nil, err
	}

	return closeTx, nil
}

// putChanStatus appends the given status to the channel. fs is an optional
// list of closures that are given the chanBucket in order to atomically add
// extra information together with the new status.
func (c *OpenChannel) putChanStatus(status ChannelStatus,
	fs ...func(kvdb.RwBucket) error) error {

	if err := kvdb.Update(c.Db, func(tx kvdb.RwTx) error {
		chanBucket, err := fetchChanBucketRw(
			tx, c.IdentityPub, &c.FundingOutpoint, c.ChainHash,
		)
		if err != nil {
			return err
		}

		channel, err := fetchOpenChannel(chanBucket, &c.FundingOutpoint)
		if err != nil {
			return err
		}

		// Add this status to the existing bitvector found in the DB.
		status = channel.chanStatus | status
		channel.chanStatus = status

		if err := putOpenChannel(chanBucket, channel); err != nil {
			return err
		}

		for _, f := range fs {
			// Skip execution of nil closures.
			if f == nil {
				continue
			}

			if err := f(chanBucket); err != nil {
				return err
			}
		}

		return nil
	}); err != nil {
		return err
	}

	// Update the in-memory representation to keep it in sync with the DB.
	c.chanStatus = status

	return nil
}

func (c *OpenChannel) clearChanStatus(status ChannelStatus) error {
	if err := kvdb.Update(c.Db, func(tx kvdb.RwTx) error {
		chanBucket, err := fetchChanBucketRw(
			tx, c.IdentityPub, &c.FundingOutpoint, c.ChainHash,
		)
		if err != nil {
			return err
		}

		channel, err := fetchOpenChannel(chanBucket, &c.FundingOutpoint)
		if err != nil {
			return err
		}

		// Unset this bit in the bitvector on disk.
		status = channel.chanStatus & ^status
		channel.chanStatus = status

		return putOpenChannel(chanBucket, channel)
	}); err != nil {
		return err
	}

	// Update the in-memory representation to keep it in sync with the DB.
	c.chanStatus = status

	return nil
}

// putChannel serializes, and stores the current state of the channel in its
// entirety.
func putOpenChannel(chanBucket kvdb.RwBucket, channel *OpenChannel) error {
	// First, we'll write out all the relatively static fields, that are
	// decided upon initial channel creation.
	if err := putChanInfo(chanBucket, channel); err != nil {
		return fmt.Errorf("unable to store chan info: %v", err)
	}

	// With the static channel info written out, we'll now write out the
	// current commitment state for both parties.
	if err := putChanCommitments(chanBucket, channel); err != nil {
		return fmt.Errorf("unable to store chan commitments: %v", err)
	}

	// Next, if this is a frozen channel, we'll add in the axillary
	// information we need to store.
	if channel.ChanType.IsFrozen() {
		err := storeThawHeight(
			chanBucket, channel.ThawHeight,
		)
		if err != nil {
			return fmt.Errorf("unable to store thaw height: %v", err)
		}
	}

	// Finally, we'll write out the revocation state for both parties
	// within a distinct key space.
	if err := putChanRevocationState(chanBucket, channel); err != nil {
		return fmt.Errorf("unable to store chan revocations: %v", err)
	}

	return nil
}

// fetchOpenChannel retrieves, and deserializes (including decrypting
// sensitive) the complete channel currently active with the passed nodeID.
func fetchOpenChannel(chanBucket kvdb.RBucket,
	chanPoint *wire.OutPoint) (*OpenChannel, error) {

	channel := &OpenChannel{
		FundingOutpoint: *chanPoint,
	}

	// First, we'll read all the static information that changes less
	// frequently from disk.
	if err := fetchChanInfo(chanBucket, channel); err != nil {
		return nil, fmt.Errorf("unable to fetch chan info: %v", err)
	}

	// With the static information read, we'll now read the current
	// commitment state for both sides of the channel.
	if err := fetchChanCommitments(chanBucket, channel); err != nil {
		return nil, fmt.Errorf("unable to fetch chan commitments: %v", err)
	}

	// Next, if this is a frozen channel, we'll add in the axillary
	// information we need to store.
	if channel.ChanType.IsFrozen() {
		thawHeight, err := fetchThawHeight(chanBucket)
		if err != nil {
			return nil, fmt.Errorf("unable to store thaw "+
				"height: %v", err)
		}

		channel.ThawHeight = thawHeight
	}

	// Finally, we'll retrieve the current revocation state so we can
	// properly
	if err := fetchChanRevocationState(chanBucket, channel); err != nil {
		return nil, fmt.Errorf("unable to fetch chan revocations: %v", err)
	}

	channel.Packager = NewChannelPackager(channel.ShortChannelID)

	return channel, nil
}

// SyncPending writes the contents of the channel to the database while it's in
// the pending (waiting for funding confirmation) state. The IsPending flag
// will be set to true. When the channel's funding transaction is confirmed,
// the channel should be marked as "open" and the IsPending flag set to false.
// Note that this function also creates a LinkNode relationship between this
// newly created channel and a new LinkNode instance. This allows listing all
// channels in the database globally, or according to the LinkNode they were
// created with.
//
// TODO(roasbeef): addr param should eventually be an lnwire.NetAddress type
// that includes service bits.
func (c *OpenChannel) SyncPending(addr net.Addr, pendingHeight uint32) error {
	c.Lock()
	defer c.Unlock()

	c.FundingBroadcastHeight = pendingHeight

	return kvdb.Update(c.Db, func(tx kvdb.RwTx) error {
		return syncNewChannel(tx, c, []net.Addr{addr})
	})
}

// syncNewChannel will write the passed channel to disk, and also create a
// LinkNode (if needed) for the channel peer.
func syncNewChannel(tx kvdb.RwTx, c *OpenChannel, addrs []net.Addr) error {
	// First, sync all the persistent channel state to disk.
	if err := c.fullSync(tx); err != nil {
		return err
	}

	nodeInfoBucket, err := tx.CreateTopLevelBucket(nodeInfoBucket)
	if err != nil {
		return err
	}

	// If a LinkNode for this identity public key already exists,
	// then we can exit early.
	nodePub := c.IdentityPub.SerializeCompressed()
	if nodeInfoBucket.Get(nodePub) != nil {
		return nil
	}

	// Next, we need to establish a (possibly) new LinkNode relationship
	// for this channel. The LinkNode metadata contains reachability,
	// up-time, and service bits related information.
	linkNode := c.Db.NewLinkNode(wire.MainNet, c.IdentityPub, addrs...)

	// TODO(roasbeef): do away with link node all together?

	return putLinkNode(nodeInfoBucket, linkNode)
}

// UpdateCommitment updates the local commitment state. It locks in the pending
// local updates that were received by us from the remote party. The commitment
// state completely describes the balance state at this point in the commitment
// chain. In addition to that, it persists all the remote log updates that we
// have acked, but not signed a remote commitment for yet. These need to be
// persisted to be able to produce a valid commit signature if a restart would
// occur. This method its to be called when we revoke our prior commitment
// state.
func (c *OpenChannel) UpdateCommitment(newCommitment *ChannelCommitment,
	unsignedAckedUpdates []LogUpdate) error {

	c.Lock()
	defer c.Unlock()

	// If this is a restored channel, then we want to avoid mutating the
	// state as all, as it's impossible to do so in a protocol compliant
	// manner.
	if c.hasChanStatus(ChanStatusRestored) {
		return ErrNoRestoredChannelMutation
	}

	err := kvdb.Update(c.Db, func(tx kvdb.RwTx) error {
		chanBucket, err := fetchChanBucketRw(
			tx, c.IdentityPub, &c.FundingOutpoint, c.ChainHash,
		)
		if err != nil {
			return err
		}

		// If the channel is marked as borked, then for safety reasons,
		// we shouldn't attempt any further updates.
		isBorked, err := c.isBorked(chanBucket)
		if err != nil {
			return err
		}
		if isBorked {
			return ErrChanBorked
		}

		if err = putChanInfo(chanBucket, c); err != nil {
			return fmt.Errorf("unable to store chan info: %v", err)
		}

		// With the proper bucket fetched, we'll now write the latest
		// commitment state to disk for the target party.
		err = putChanCommitment(
			chanBucket, newCommitment, true,
		)
		if err != nil {
			return fmt.Errorf("unable to store chan "+
				"revocations: %v", err)
		}

		// Persist unsigned but acked remote updates that need to be
		// restored after a restart.
		var b bytes.Buffer
		err = serializeLogUpdates(&b, unsignedAckedUpdates)
		if err != nil {
			return err
		}

		err = chanBucket.Put(unsignedAckedUpdatesKey, b.Bytes())
		if err != nil {
			return fmt.Errorf("unable to store dangline remote "+
				"updates: %v", err)
		}

		// Persist the peer unsigned acked updates that are not included
		// in our new commitment.
		updateBytes := chanBucket.Get(peerUnsignedAckedUpdatesKey)
		if updateBytes == nil {
			return nil
		}

		r := bytes.NewReader(updateBytes)
		updates, err := deserializeLogUpdates(r)
		if err != nil {
			return err
		}

		var validUpdates []LogUpdate

		for _, upd := range updates {
			lIdx := upd.LogIndex

			// Check if it's not on our local commitment
			if lIdx >= newCommitment.LocalLogIndex {
				validUpdates = append(validUpdates, upd)
			}
		}

		var b2 bytes.Buffer
		err = serializeLogUpdates(&b2, validUpdates)
		if err != nil {
			return fmt.Errorf("unable to serialize log updates: %v", err)
		}

		err = chanBucket.Put(peerUnsignedAckedUpdatesKey, b2.Bytes())
		if err != nil {
			return fmt.Errorf("unable to restore chanbucket: %v", err)
		}

		return nil
	})
	if err != nil {
		return err
	}

	c.LocalCommitment = *newCommitment

	return nil
}

// BalancesAtHeight returns the local and remote balances on our commitment
// transactions as of a given height.
//
// NOTE: these are our balances *after* subtracting the commitment fee and
// anchor outputs.
func (c *OpenChannel) BalancesAtHeight(height uint64) (lnwire.MilliSatoshi,
	lnwire.MilliSatoshi, error) {

	if height > c.LocalCommitment.CommitHeight &&
		height > c.RemoteCommitment.CommitHeight {

		return 0, 0, errHeightNotReached
	}

	// If our current commit is as the desired height, we can return our
	// current balances.
	if c.LocalCommitment.CommitHeight == height {
		return c.LocalCommitment.LocalBalance,
			c.LocalCommitment.RemoteBalance, nil
	}

	// If our current remote commit is at the desired height, we can return
	// the current balances.
	if c.RemoteCommitment.CommitHeight == height {
		return c.RemoteCommitment.LocalBalance,
			c.RemoteCommitment.RemoteBalance, nil
	}

	// If we are not currently on the height requested, we need to look up
	// the previous height to obtain our balances at the given height.
	commit, err := c.FindPreviousState(height)
	if err != nil {
		return 0, 0, err
	}

	return commit.LocalBalance, commit.RemoteBalance, nil
}

// ActiveHtlcs returns a slice of HTLC's which are currently active on *both*
// commitment transactions.
func (c *OpenChannel) ActiveHtlcs() []HTLC {
	c.RLock()
	defer c.RUnlock()

	// We'll only return HTLC's that are locked into *both* commitment
	// transactions. So we'll iterate through their set of HTLC's to note
	// which ones are present on their commitment.
	remoteHtlcs := make(map[[32]byte]struct{})
	for _, htlc := range c.RemoteCommitment.Htlcs {
		onionHash := sha256.Sum256(htlc.OnionBlob)
		remoteHtlcs[onionHash] = struct{}{}
	}

	// Now that we know which HTLC's they have, we'll only mark the HTLC's
	// as active if *we* know them as well.
	activeHtlcs := make([]HTLC, 0, len(remoteHtlcs))
	for _, htlc := range c.LocalCommitment.Htlcs {
		onionHash := sha256.Sum256(htlc.OnionBlob)
		if _, ok := remoteHtlcs[onionHash]; !ok {
			continue
		}

		activeHtlcs = append(activeHtlcs, htlc)
	}

	return activeHtlcs
}

// HTLC is the on-disk representation of a hash time-locked contract. HTLCs are
// contained within ChannelDeltas which encode the current state of the
// commitment between state updates.
//
// TODO(roasbeef): save space by using smaller ints at tail end?
type HTLC struct {
	// Signature is the signature for the second level covenant transaction
	// for this HTLC. The second level transaction is a timeout tx in the
	// case that this is an outgoing HTLC, and a success tx in the case
	// that this is an incoming HTLC.
	//
	// TODO(roasbeef): make [64]byte instead?
	Signature []byte

	// RHash is the payment hash of the HTLC.
	RHash [32]byte

	// Amt is the amount of milli-satoshis this HTLC escrows.
	Amt lnwire.MilliSatoshi

	// RefundTimeout is the absolute timeout on the HTLC that the sender
	// must wait before reclaiming the funds in limbo.
	RefundTimeout uint32

	// OutputIndex is the output index for this particular HTLC output
	// within the commitment transaction.
	OutputIndex int32

	// Incoming denotes whether we're the receiver or the sender of this
	// HTLC.
	Incoming bool

	// OnionBlob is an opaque blob which is used to complete multi-hop
	// routing.
	OnionBlob []byte

	// HtlcIndex is the HTLC counter index of this active, outstanding
	// HTLC. This differs from the LogIndex, as the HtlcIndex is only
	// incremented for each offered HTLC, while they LogIndex is
	// incremented for each update (includes settle+fail).
	HtlcIndex uint64

	// LogIndex is the cumulative log index of this HTLC. This differs
	// from the HtlcIndex as this will be incremented for each new log
	// update added.
	LogIndex uint64
}

// SerializeHtlcs writes out the passed set of HTLC's into the passed writer
// using the current default on-disk serialization format.
//
// NOTE: This API is NOT stable, the on-disk format will likely change in the
// future.
func SerializeHtlcs(b io.Writer, htlcs ...HTLC) error {
	numHtlcs := uint16(len(htlcs))
	if err := WriteElement(b, numHtlcs); err != nil {
		return err
	}

	for _, htlc := range htlcs {
		if err := WriteElements(b,
			htlc.Signature, htlc.RHash, htlc.Amt, htlc.RefundTimeout,
			htlc.OutputIndex, htlc.Incoming, htlc.OnionBlob[:],
			htlc.HtlcIndex, htlc.LogIndex,
		); err != nil {
			return err
		}
	}

	return nil
}

// DeserializeHtlcs attempts to read out a slice of HTLC's from the passed
// io.Reader. The bytes within the passed reader MUST have been previously
// written to using the SerializeHtlcs function.
//
// NOTE: This API is NOT stable, the on-disk format will likely change in the
// future.
func DeserializeHtlcs(r io.Reader) ([]HTLC, error) {
	var numHtlcs uint16
	if err := ReadElement(r, &numHtlcs); err != nil {
		return nil, err
	}

	var htlcs []HTLC
	if numHtlcs == 0 {
		return htlcs, nil
	}

	htlcs = make([]HTLC, numHtlcs)
	for i := uint16(0); i < numHtlcs; i++ {
		if err := ReadElements(r,
			&htlcs[i].Signature, &htlcs[i].RHash, &htlcs[i].Amt,
			&htlcs[i].RefundTimeout, &htlcs[i].OutputIndex,
			&htlcs[i].Incoming, &htlcs[i].OnionBlob,
			&htlcs[i].HtlcIndex, &htlcs[i].LogIndex,
		); err != nil {
			return htlcs, err
		}
	}

	return htlcs, nil
}

// Copy returns a full copy of the target HTLC.
func (h *HTLC) Copy() HTLC {
	clone := HTLC{
		Incoming:      h.Incoming,
		Amt:           h.Amt,
		RefundTimeout: h.RefundTimeout,
		OutputIndex:   h.OutputIndex,
	}
	copy(clone.Signature[:], h.Signature)
	copy(clone.RHash[:], h.RHash[:])

	return clone
}

// LogUpdate represents a pending update to the remote commitment chain. The
// log update may be an add, fail, or settle entry. We maintain this data in
// order to be able to properly retransmit our proposed
// state if necessary.
type LogUpdate struct {
	// LogIndex is the log index of this proposed commitment update entry.
	LogIndex uint64

	// UpdateMsg is the update message that was included within the our
	// local update log. The LogIndex value denotes the log index of this
	// update which will be used when restoring our local update log if
	// we're left with a dangling update on restart.
	UpdateMsg lnwire.Message
}

// Encode writes a log update to the provided io.Writer.
func (l *LogUpdate) Encode(w io.Writer) error {
	return WriteElements(w, l.LogIndex, l.UpdateMsg)
}

// Decode reads a log update from the provided io.Reader.
func (l *LogUpdate) Decode(r io.Reader) error {
	return ReadElements(r, &l.LogIndex, &l.UpdateMsg)
}

// CircuitKey is used by a channel to uniquely identify the HTLCs it receives
// from the switch, and is used to purge our in-memory state of HTLCs that have
// already been processed by a link. Two list of CircuitKeys are included in
// each CommitDiff to allow a link to determine which in-memory htlcs directed
// the opening and closing of circuits in the switch's circuit map.
type CircuitKey struct {
	// ChanID is the short chanid indicating the HTLC's origin.
	//
	// NOTE: It is fine for this value to be blank, as this indicates a
	// locally-sourced payment.
	ChanID lnwire.ShortChannelID

	// HtlcID is the unique htlc index predominately assigned by links,
	// though can also be assigned by switch in the case of locally-sourced
	// payments.
	HtlcID uint64
}

// SetBytes deserializes the given bytes into this CircuitKey.
func (k *CircuitKey) SetBytes(bs []byte) error {
	if len(bs) != 16 {
		return ErrInvalidCircuitKeyLen
	}

	k.ChanID = lnwire.NewShortChanIDFromInt(
		binary.BigEndian.Uint64(bs[:8]))
	k.HtlcID = binary.BigEndian.Uint64(bs[8:])

	return nil
}

// Bytes returns the serialized bytes for this circuit key.
func (k CircuitKey) Bytes() []byte {
	var bs = make([]byte, 16)
	binary.BigEndian.PutUint64(bs[:8], k.ChanID.ToUint64())
	binary.BigEndian.PutUint64(bs[8:], k.HtlcID)
	return bs
}

// Encode writes a CircuitKey to the provided io.Writer.
func (k *CircuitKey) Encode(w io.Writer) error {
	var scratch [16]byte
	binary.BigEndian.PutUint64(scratch[:8], k.ChanID.ToUint64())
	binary.BigEndian.PutUint64(scratch[8:], k.HtlcID)

	_, err := w.Write(scratch[:])
	return err
}

// Decode reads a CircuitKey from the provided io.Reader.
func (k *CircuitKey) Decode(r io.Reader) error {
	var scratch [16]byte

	if _, err := io.ReadFull(r, scratch[:]); err != nil {
		return err
	}
	k.ChanID = lnwire.NewShortChanIDFromInt(
		binary.BigEndian.Uint64(scratch[:8]))
	k.HtlcID = binary.BigEndian.Uint64(scratch[8:])

	return nil
}

// String returns a string representation of the CircuitKey.
func (k CircuitKey) String() string {
	return fmt.Sprintf("(Chan ID=%s, HTLC ID=%d)", k.ChanID, k.HtlcID)
}

// CommitDiff represents the delta needed to apply the state transition between
// two subsequent commitment states. Given state N and state N+1, one is able
// to apply the set of messages contained within the CommitDiff to N to arrive
// at state N+1. Each time a new commitment is extended, we'll write a new
// commitment (along with the full commitment state) to disk so we can
// re-transmit the state in the case of a connection loss or message drop.
type CommitDiff struct {
	// ChannelCommitment is the full commitment state that one would arrive
	// at by applying the set of messages contained in the UpdateDiff to
	// the prior accepted commitment.
	Commitment ChannelCommitment

	// LogUpdates is the set of messages sent prior to the commitment state
	// transition in question. Upon reconnection, if we detect that they
	// don't have the commitment, then we re-send this along with the
	// proper signature.
	LogUpdates []LogUpdate

	// CommitSig is the exact CommitSig message that should be sent after
	// the set of LogUpdates above has been retransmitted. The signatures
	// within this message should properly cover the new commitment state
	// and also the HTLC's within the new commitment state.
	CommitSig *lnwire.CommitSig

	// OpenedCircuitKeys is a set of unique identifiers for any downstream
	// Add packets included in this commitment txn. After a restart, this
	// set of htlcs is acked from the link's incoming mailbox to ensure
	// there isn't an attempt to re-add them to this commitment txn.
	OpenedCircuitKeys []CircuitKey

	// ClosedCircuitKeys records the unique identifiers for any settle/fail
	// packets that were resolved by this commitment txn. After a restart,
	// this is used to ensure those circuits are removed from the circuit
	// map, and the downstream packets in the link's mailbox are removed.
	ClosedCircuitKeys []CircuitKey

	// AddAcks specifies the locations (commit height, pkg index) of any
	// Adds that were failed/settled in this commit diff. This will ack
	// entries in *this* channel's forwarding packages.
	//
	// NOTE: This value is not serialized, it is used to atomically mark the
	// resolution of adds, such that they will not be reprocessed after a
	// restart.
	AddAcks []AddRef

	// SettleFailAcks specifies the locations (chan id, commit height, pkg
	// index) of any Settles or Fails that were locked into this commit
	// diff, and originate from *another* channel, i.e. the outgoing link.
	//
	// NOTE: This value is not serialized, it is used to atomically acks
	// settles and fails from the forwarding packages of other channels,
	// such that they will not be reforwarded internally after a restart.
	SettleFailAcks []SettleFailRef
}

// serializeLogUpdates serializes provided list of updates to a stream.
func serializeLogUpdates(w io.Writer, logUpdates []LogUpdate) error {
	numUpdates := uint16(len(logUpdates))
	if err := binary.Write(w, byteOrder, numUpdates); err != nil {
		return err
	}

	for _, diff := range logUpdates {
		err := WriteElements(w, diff.LogIndex, diff.UpdateMsg)
		if err != nil {
			return err
		}
	}

	return nil
}

// deserializeLogUpdates deserializes a list of updates from a stream.
func deserializeLogUpdates(r io.Reader) ([]LogUpdate, error) {
	var numUpdates uint16
	if err := binary.Read(r, byteOrder, &numUpdates); err != nil {
		return nil, err
	}

	logUpdates := make([]LogUpdate, numUpdates)
	for i := 0; i < int(numUpdates); i++ {
		err := ReadElements(r,
			&logUpdates[i].LogIndex, &logUpdates[i].UpdateMsg,
		)
		if err != nil {
			return nil, err
		}
	}
	return logUpdates, nil
}

func serializeCommitDiff(w io.Writer, diff *CommitDiff) error {
	if err := serializeChanCommit(w, &diff.Commitment); err != nil {
		return err
	}

	if err := diff.CommitSig.Encode(w, 0); err != nil {
		return err
	}

	if err := serializeLogUpdates(w, diff.LogUpdates); err != nil {
		return err
	}

	numOpenRefs := uint16(len(diff.OpenedCircuitKeys))
	if err := binary.Write(w, byteOrder, numOpenRefs); err != nil {
		return err
	}

	for _, openRef := range diff.OpenedCircuitKeys {
		err := WriteElements(w, openRef.ChanID, openRef.HtlcID)
		if err != nil {
			return err
		}
	}

	numClosedRefs := uint16(len(diff.ClosedCircuitKeys))
	if err := binary.Write(w, byteOrder, numClosedRefs); err != nil {
		return err
	}

	for _, closedRef := range diff.ClosedCircuitKeys {
		err := WriteElements(w, closedRef.ChanID, closedRef.HtlcID)
		if err != nil {
			return err
		}
	}

	return nil
}

func deserializeCommitDiff(r io.Reader) (*CommitDiff, error) {
	var (
		d   CommitDiff
		err error
	)

	d.Commitment, err = deserializeChanCommit(r)
	if err != nil {
		return nil, err
	}

	d.CommitSig = &lnwire.CommitSig{}
	if err := d.CommitSig.Decode(r, 0); err != nil {
		return nil, err
	}

	d.LogUpdates, err = deserializeLogUpdates(r)
	if err != nil {
		return nil, err
	}

	var numOpenRefs uint16
	if err := binary.Read(r, byteOrder, &numOpenRefs); err != nil {
		return nil, err
	}

	d.OpenedCircuitKeys = make([]CircuitKey, numOpenRefs)
	for i := 0; i < int(numOpenRefs); i++ {
		err := ReadElements(r,
			&d.OpenedCircuitKeys[i].ChanID,
			&d.OpenedCircuitKeys[i].HtlcID)
		if err != nil {
			return nil, err
		}
	}

	var numClosedRefs uint16
	if err := binary.Read(r, byteOrder, &numClosedRefs); err != nil {
		return nil, err
	}

	d.ClosedCircuitKeys = make([]CircuitKey, numClosedRefs)
	for i := 0; i < int(numClosedRefs); i++ {
		err := ReadElements(r,
			&d.ClosedCircuitKeys[i].ChanID,
			&d.ClosedCircuitKeys[i].HtlcID)
		if err != nil {
			return nil, err
		}
	}

	return &d, nil
}

// AppendRemoteCommitChain appends a new CommitDiff to the end of the
// commitment chain for the remote party. This method is to be used once we
// have prepared a new commitment state for the remote party, but before we
// transmit it to the remote party. The contents of the argument should be
// sufficient to retransmit the updates and signature needed to reconstruct the
// state in full, in the case that we need to retransmit.
func (c *OpenChannel) AppendRemoteCommitChain(diff *CommitDiff) error {
	c.Lock()
	defer c.Unlock()

	// If this is a restored channel, then we want to avoid mutating the
	// state at all, as it's impossible to do so in a protocol compliant
	// manner.
	if c.hasChanStatus(ChanStatusRestored) {
		return ErrNoRestoredChannelMutation
	}

	return kvdb.Update(c.Db, func(tx kvdb.RwTx) error {
		// First, we'll grab the writable bucket where this channel's
		// data resides.
		chanBucket, err := fetchChanBucketRw(
			tx, c.IdentityPub, &c.FundingOutpoint, c.ChainHash,
		)
		if err != nil {
			return err
		}

		// If the channel is marked as borked, then for safety reasons,
		// we shouldn't attempt any further updates.
		isBorked, err := c.isBorked(chanBucket)
		if err != nil {
			return err
		}
		if isBorked {
			return ErrChanBorked
		}

		// Any outgoing settles and fails necessarily have a
		// corresponding adds in this channel's forwarding packages.
		// Mark all of these as being fully processed in our forwarding
		// package, which prevents us from reprocessing them after
		// startup.
		err = c.Packager.AckAddHtlcs(tx, diff.AddAcks...)
		if err != nil {
			return err
		}

		// Additionally, we ack from any fails or settles that are
		// persisted in another channel's forwarding package. This
		// prevents the same fails and settles from being retransmitted
		// after restarts. The actual fail or settle we need to
		// propagate to the remote party is now in the commit diff.
		err = c.Packager.AckSettleFails(tx, diff.SettleFailAcks...)
		if err != nil {
			return err
		}

		// TODO(roasbeef): use seqno to derive key for later LCP

		// With the bucket retrieved, we'll now serialize the commit
		// diff itself, and write it to disk.
		var b bytes.Buffer
		if err := serializeCommitDiff(&b, diff); err != nil {
			return err
		}
		return chanBucket.Put(commitDiffKey, b.Bytes())
	})
}

// RemoteCommitChainTip returns the "tip" of the current remote commitment
// chain. This value will be non-nil iff, we've created a new commitment for
// the remote party that they haven't yet ACK'd. In this case, their commitment
// chain will have a length of two: their current unrevoked commitment, and
// this new pending commitment. Once they revoked their prior state, we'll swap
// these pointers, causing the tip and the tail to point to the same entry.
func (c *OpenChannel) RemoteCommitChainTip() (*CommitDiff, error) {
	var cd *CommitDiff
	err := kvdb.View(c.Db, func(tx kvdb.RTx) error {
		chanBucket, err := fetchChanBucket(
			tx, c.IdentityPub, &c.FundingOutpoint, c.ChainHash,
		)
		switch err {
		case nil:
		case ErrNoChanDBExists, ErrNoActiveChannels, ErrChannelNotFound:
			return ErrNoPendingCommit
		default:
			return err
		}

		tipBytes := chanBucket.Get(commitDiffKey)
		if tipBytes == nil {
			return ErrNoPendingCommit
		}

		tipReader := bytes.NewReader(tipBytes)
		dcd, err := deserializeCommitDiff(tipReader)
		if err != nil {
			return err
		}

		cd = dcd
		return nil
	})
	if err != nil {
		return nil, err
	}

	return cd, err
}

// UnsignedAckedUpdates retrieves the persisted unsigned acked remote log
// updates that still need to be signed for.
func (c *OpenChannel) UnsignedAckedUpdates() ([]LogUpdate, error) {
	var updates []LogUpdate
	err := kvdb.View(c.Db, func(tx kvdb.RTx) error {
		chanBucket, err := fetchChanBucket(
			tx, c.IdentityPub, &c.FundingOutpoint, c.ChainHash,
		)
		switch err {
		case nil:
		case ErrNoChanDBExists, ErrNoActiveChannels, ErrChannelNotFound:
			return nil
		default:
			return err
		}

		updateBytes := chanBucket.Get(unsignedAckedUpdatesKey)
		if updateBytes == nil {
			return nil
		}

		r := bytes.NewReader(updateBytes)
		updates, err = deserializeLogUpdates(r)
		return err
	})
	if err != nil {
		return nil, err
	}

	return updates, nil
}

// PeerUnsignedAckedUpdates retrieves the persisted, unsigned acked local log
// updates that the peer still needs to sign for.
func (c *OpenChannel) PeerUnsignedAckedUpdates() ([]LogUpdate, error) {
	var updates []LogUpdate
	err := kvdb.View(c.Db, func(tx kvdb.RTx) error {
		chanBucket, err := fetchChanBucket(
			tx, c.IdentityPub, &c.FundingOutpoint, c.ChainHash,
		)
		switch err {
		case nil:
		case ErrNoChanDBExists, ErrNoActiveChannels, ErrChannelNotFound:
			return nil
		default:
			return err
		}

		updateBytes := chanBucket.Get(peerUnsignedAckedUpdatesKey)
		if updateBytes == nil {
			return nil
		}

		r := bytes.NewReader(updateBytes)
		updates, err = deserializeLogUpdates(r)
		return err
	})
	if err != nil {
		return nil, err
	}

	return updates, nil
}

// InsertNextRevocation inserts the _next_ commitment point (revocation) into
// the database, and also modifies the internal RemoteNextRevocation attribute
// to point to the passed key. This method is to be using during final channel
// set up, _after_ the channel has been fully confirmed.
//
// NOTE: If this method isn't called, then the target channel won't be able to
// propose new states for the commitment state of the remote party.
func (c *OpenChannel) InsertNextRevocation(revKey *btcec.PublicKey) error {
	c.Lock()
	defer c.Unlock()

	c.RemoteNextRevocation = revKey

	err := kvdb.Update(c.Db, func(tx kvdb.RwTx) error {
		chanBucket, err := fetchChanBucketRw(
			tx, c.IdentityPub, &c.FundingOutpoint, c.ChainHash,
		)
		if err != nil {
			return err
		}

		return putChanRevocationState(chanBucket, c)
	})
	if err != nil {
		return err
	}

	return nil
}

// AdvanceCommitChainTail records the new state transition within an on-disk
// append-only log which records all state transitions by the remote peer. In
// the case of an uncooperative broadcast of a prior state by the remote peer,
// this log can be consulted in order to reconstruct the state needed to
// rectify the situation. This method will add the current commitment for the
// remote party to the revocation log, and promote the current pending
// commitment to the current remote commitment.
func (c *OpenChannel) AdvanceCommitChainTail(fwdPkg *FwdPkg,
	updates []LogUpdate) error {

	c.Lock()
	defer c.Unlock()

	// If this is a restored channel, then we want to avoid mutating the
	// state at all, as it's impossible to do so in a protocol compliant
	// manner.
	if c.hasChanStatus(ChanStatusRestored) {
		return ErrNoRestoredChannelMutation
	}

	var newRemoteCommit *ChannelCommitment

	err := kvdb.Update(c.Db, func(tx kvdb.RwTx) error {
		chanBucket, err := fetchChanBucketRw(
			tx, c.IdentityPub, &c.FundingOutpoint, c.ChainHash,
		)
		if err != nil {
			return err
		}

		// If the channel is marked as borked, then for safety reasons,
		// we shouldn't attempt any further updates.
		isBorked, err := c.isBorked(chanBucket)
		if err != nil {
			return err
		}
		if isBorked {
			return ErrChanBorked
		}

		// Persist the latest preimage state to disk as the remote peer
		// has just added to our local preimage store, and given us a
		// new pending revocation key.
		if err := putChanRevocationState(chanBucket, c); err != nil {
			return err
		}

		// With the current preimage producer/store state updated,
		// append a new log entry recording this the delta of this
		// state transition.
		//
		// TODO(roasbeef): could make the deltas relative, would save
		// space, but then tradeoff for more disk-seeks to recover the
		// full state.
		logKey := revocationLogBucket
		logBucket, err := chanBucket.CreateBucketIfNotExists(logKey)
		if err != nil {
			return err
		}

		// Before we append this revoked state to the revocation log,
		// we'll swap out what's currently the tail of the commit tip,
		// with the current locked-in commitment for the remote party.
		tipBytes := chanBucket.Get(commitDiffKey)
		tipReader := bytes.NewReader(tipBytes)
		newCommit, err := deserializeCommitDiff(tipReader)
		if err != nil {
			return err
		}
		err = putChanCommitment(
			chanBucket, &newCommit.Commitment, false,
		)
		if err != nil {
			return err
		}
		if err := chanBucket.Delete(commitDiffKey); err != nil {
			return err
		}

		// With the commitment pointer swapped, we can now add the
		// revoked (prior) state to the revocation log.
		//
		// TODO(roasbeef): store less
		err = appendChannelLogEntry(logBucket, &c.RemoteCommitment)
		if err != nil {
			return err
		}

		// Lastly, we write the forwarding package to disk so that we
		// can properly recover from failures and reforward HTLCs that
		// have not received a corresponding settle/fail.
		if err := c.Packager.AddFwdPkg(tx, fwdPkg); err != nil {
			return err
		}

<<<<<<< HEAD
		// Persist the unsigned acked updates that are not included
		// in their new commitment.
		updateBytes := chanBucket.Get(unsignedAckedUpdatesKey)
		if updateBytes == nil {
			newRemoteCommit = &newCommit.Commitment
			return nil
		}

		r := bytes.NewReader(updateBytes)
		unsignedUpdates, err := deserializeLogUpdates(r)
		if err != nil {
			return err
		}

		var validUpdates []LogUpdate

		for _, upd := range unsignedUpdates {
			lIdx := upd.LogIndex

			// Check that it's not on their remote commitment
			if lIdx >= newCommit.Commitment.RemoteLogIndex {
				validUpdates = append(validUpdates, upd)
			}
		}

		var b bytes.Buffer
		err = serializeLogUpdates(&b, validUpdates)
		if err != nil {
			return fmt.Errorf("unable to serialize log updates: %v", err)
		}

		err = chanBucket.Put(unsignedAckedUpdatesKey, b.Bytes())
		if err != nil {
			return fmt.Errorf("unable to store under unsignedAckedUpdatesKey: %v", err)
=======
		// Persist the local updates the peer hasn't yet signed so they
		// can be restored after restart.
		var b bytes.Buffer
		err = serializeLogUpdates(&b, updates)
		if err != nil {
			return err
		}

		err = chanBucket.Put(peerUnsignedAckedUpdatesKey, b.Bytes())
		if err != nil {
			return fmt.Errorf("unable to restore local unsigned "+
				"acked updates: %v", err)
>>>>>>> 807186d2
		}

		newRemoteCommit = &newCommit.Commitment

		return nil
	})
	if err != nil {
		return err
	}

	// With the db transaction complete, we'll swap over the in-memory
	// pointer of the new remote commitment, which was previously the tip
	// of the commit chain.
	c.RemoteCommitment = *newRemoteCommit

	return nil
}

// NextLocalHtlcIndex returns the next unallocated local htlc index. To ensure
// this always returns the next index that has been not been allocated, this
// will first try to examine any pending commitments, before falling back to the
// last locked-in remote commitment.
func (c *OpenChannel) NextLocalHtlcIndex() (uint64, error) {
	// First, load the most recent commit diff that we initiated for the
	// remote party. If no pending commit is found, this is not treated as
	// a critical error, since we can always fall back.
	pendingRemoteCommit, err := c.RemoteCommitChainTip()
	if err != nil && err != ErrNoPendingCommit {
		return 0, err
	}

	// If a pending commit was found, its local htlc index will be at least
	// as large as the one on our local commitment.
	if pendingRemoteCommit != nil {
		return pendingRemoteCommit.Commitment.LocalHtlcIndex, nil
	}

	// Otherwise, fallback to using the local htlc index of their commitment.
	return c.RemoteCommitment.LocalHtlcIndex, nil
}

// LoadFwdPkgs scans the forwarding log for any packages that haven't been
// processed, and returns their deserialized log updates in map indexed by the
// remote commitment height at which the updates were locked in.
func (c *OpenChannel) LoadFwdPkgs() ([]*FwdPkg, error) {
	c.RLock()
	defer c.RUnlock()

	var fwdPkgs []*FwdPkg
	if err := kvdb.View(c.Db, func(tx kvdb.RTx) error {
		var err error
		fwdPkgs, err = c.Packager.LoadFwdPkgs(tx)
		return err
	}); err != nil {
		return nil, err
	}

	return fwdPkgs, nil
}

// AckAddHtlcs updates the AckAddFilter containing any of the provided AddRefs
// indicating that a response to this Add has been committed to the remote party.
// Doing so will prevent these Add HTLCs from being reforwarded internally.
func (c *OpenChannel) AckAddHtlcs(addRefs ...AddRef) error {
	c.Lock()
	defer c.Unlock()

	return kvdb.Update(c.Db, func(tx kvdb.RwTx) error {
		return c.Packager.AckAddHtlcs(tx, addRefs...)
	})
}

// AckSettleFails updates the SettleFailFilter containing any of the provided
// SettleFailRefs, indicating that the response has been delivered to the
// incoming link, corresponding to a particular AddRef. Doing so will prevent
// the responses from being retransmitted internally.
func (c *OpenChannel) AckSettleFails(settleFailRefs ...SettleFailRef) error {
	c.Lock()
	defer c.Unlock()

	return kvdb.Update(c.Db, func(tx kvdb.RwTx) error {
		return c.Packager.AckSettleFails(tx, settleFailRefs...)
	})
}

// SetFwdFilter atomically sets the forwarding filter for the forwarding package
// identified by `height`.
func (c *OpenChannel) SetFwdFilter(height uint64, fwdFilter *PkgFilter) error {
	c.Lock()
	defer c.Unlock()

	return kvdb.Update(c.Db, func(tx kvdb.RwTx) error {
		return c.Packager.SetFwdFilter(tx, height, fwdFilter)
	})
}

// RemoveFwdPkg atomically removes a forwarding package specified by the remote
// commitment height.
//
// NOTE: This method should only be called on packages marked FwdStateCompleted.
func (c *OpenChannel) RemoveFwdPkg(height uint64) error {
	c.Lock()
	defer c.Unlock()

	return kvdb.Update(c.Db, func(tx kvdb.RwTx) error {
		return c.Packager.RemovePkg(tx, height)
	})
}

// RevocationLogTail returns the "tail", or the end of the current revocation
// log. This entry represents the last previous state for the remote node's
// commitment chain. The ChannelDelta returned by this method will always lag
// one state behind the most current (unrevoked) state of the remote node's
// commitment chain.
func (c *OpenChannel) RevocationLogTail() (*ChannelCommitment, error) {
	c.RLock()
	defer c.RUnlock()

	// If we haven't created any state updates yet, then we'll exit early as
	// there's nothing to be found on disk in the revocation bucket.
	if c.RemoteCommitment.CommitHeight == 0 {
		return nil, nil
	}

	var commit ChannelCommitment
	if err := kvdb.View(c.Db, func(tx kvdb.RTx) error {
		chanBucket, err := fetchChanBucket(
			tx, c.IdentityPub, &c.FundingOutpoint, c.ChainHash,
		)
		if err != nil {
			return err
		}

		logBucket := chanBucket.NestedReadBucket(revocationLogBucket)
		if logBucket == nil {
			return ErrNoPastDeltas
		}

		// Once we have the bucket that stores the revocation log from
		// this channel, we'll jump to the _last_ key in bucket. As we
		// store the update number on disk in a big-endian format,
		// this will retrieve the latest entry.
		cursor := logBucket.ReadCursor()
		_, tailLogEntry := cursor.Last()
		logEntryReader := bytes.NewReader(tailLogEntry)

		// Once we have the entry, we'll decode it into the channel
		// delta pointer we created above.
		var dbErr error
		commit, dbErr = deserializeChanCommit(logEntryReader)
		if dbErr != nil {
			return dbErr
		}

		return nil
	}); err != nil {
		return nil, err
	}

	return &commit, nil
}

// CommitmentHeight returns the current commitment height. The commitment
// height represents the number of updates to the commitment state to date.
// This value is always monotonically increasing. This method is provided in
// order to allow multiple instances of a particular open channel to obtain a
// consistent view of the number of channel updates to date.
func (c *OpenChannel) CommitmentHeight() (uint64, error) {
	c.RLock()
	defer c.RUnlock()

	var height uint64
	err := kvdb.View(c.Db, func(tx kvdb.RTx) error {
		// Get the bucket dedicated to storing the metadata for open
		// channels.
		chanBucket, err := fetchChanBucket(
			tx, c.IdentityPub, &c.FundingOutpoint, c.ChainHash,
		)
		if err != nil {
			return err
		}

		commit, err := fetchChanCommitment(chanBucket, true)
		if err != nil {
			return err
		}

		height = commit.CommitHeight
		return nil
	})
	if err != nil {
		return 0, err
	}

	return height, nil
}

// FindPreviousState scans through the append-only log in an attempt to recover
// the previous channel state indicated by the update number. This method is
// intended to be used for obtaining the relevant data needed to claim all
// funds rightfully spendable in the case of an on-chain broadcast of the
// commitment transaction.
func (c *OpenChannel) FindPreviousState(updateNum uint64) (*ChannelCommitment, error) {
	c.RLock()
	defer c.RUnlock()

	var commit ChannelCommitment
	err := kvdb.View(c.Db, func(tx kvdb.RTx) error {
		chanBucket, err := fetchChanBucket(
			tx, c.IdentityPub, &c.FundingOutpoint, c.ChainHash,
		)
		if err != nil {
			return err
		}

		logBucket := chanBucket.NestedReadBucket(revocationLogBucket)
		if logBucket == nil {
			return ErrNoPastDeltas
		}

		c, err := fetchChannelLogEntry(logBucket, updateNum)
		if err != nil {
			return err
		}

		commit = c
		return nil
	})
	if err != nil {
		return nil, err
	}

	return &commit, nil
}

// ClosureType is an enum like structure that details exactly _how_ a channel
// was closed. Three closure types are currently possible: none, cooperative,
// local force close, remote force close, and (remote) breach.
type ClosureType uint8

const (
	// CooperativeClose indicates that a channel has been closed
	// cooperatively.  This means that both channel peers were online and
	// signed a new transaction paying out the settled balance of the
	// contract.
	CooperativeClose ClosureType = 0

	// LocalForceClose indicates that we have unilaterally broadcast our
	// current commitment state on-chain.
	LocalForceClose ClosureType = 1

	// RemoteForceClose indicates that the remote peer has unilaterally
	// broadcast their current commitment state on-chain.
	RemoteForceClose ClosureType = 4

	// BreachClose indicates that the remote peer attempted to broadcast a
	// prior _revoked_ channel state.
	BreachClose ClosureType = 2

	// FundingCanceled indicates that the channel never was fully opened
	// before it was marked as closed in the database. This can happen if
	// we or the remote fail at some point during the opening workflow, or
	// we timeout waiting for the funding transaction to be confirmed.
	FundingCanceled ClosureType = 3

	// Abandoned indicates that the channel state was removed without
	// any further actions. This is intended to clean up unusable
	// channels during development.
	Abandoned ClosureType = 5
)

// ChannelCloseSummary contains the final state of a channel at the point it
// was closed. Once a channel is closed, all the information pertaining to that
// channel within the openChannelBucket is deleted, and a compact summary is
// put in place instead.
type ChannelCloseSummary struct {
	// ChanPoint is the outpoint for this channel's funding transaction,
	// and is used as a unique identifier for the channel.
	ChanPoint wire.OutPoint

	// ShortChanID encodes the exact location in the chain in which the
	// channel was initially confirmed. This includes: the block height,
	// transaction index, and the output within the target transaction.
	ShortChanID lnwire.ShortChannelID

	// ChainHash is the hash of the genesis block that this channel resides
	// within.
	ChainHash chainhash.Hash

	// ClosingTXID is the txid of the transaction which ultimately closed
	// this channel.
	ClosingTXID chainhash.Hash

	// RemotePub is the public key of the remote peer that we formerly had
	// a channel with.
	RemotePub *btcec.PublicKey

	// Capacity was the total capacity of the channel.
	Capacity btcutil.Amount

	// CloseHeight is the height at which the funding transaction was
	// spent.
	CloseHeight uint32

	// SettledBalance is our total balance settled balance at the time of
	// channel closure. This _does not_ include the sum of any outputs that
	// have been time-locked as a result of the unilateral channel closure.
	SettledBalance btcutil.Amount

	// TimeLockedBalance is the sum of all the time-locked outputs at the
	// time of channel closure. If we triggered the force closure of this
	// channel, then this value will be non-zero if our settled output is
	// above the dust limit. If we were on the receiving side of a channel
	// force closure, then this value will be non-zero if we had any
	// outstanding outgoing HTLC's at the time of channel closure.
	TimeLockedBalance btcutil.Amount

	// CloseType details exactly _how_ the channel was closed. Five closure
	// types are possible: cooperative, local force, remote force, breach
	// and funding canceled.
	CloseType ClosureType

	// IsPending indicates whether this channel is in the 'pending close'
	// state, which means the channel closing transaction has been
	// confirmed, but not yet been fully resolved. In the case of a channel
	// that has been cooperatively closed, it will go straight into the
	// fully resolved state as soon as the closing transaction has been
	// confirmed. However, for channels that have been force closed, they'll
	// stay marked as "pending" until _all_ the pending funds have been
	// swept.
	IsPending bool

	// RemoteCurrentRevocation is the current revocation for their
	// commitment transaction. However, since this is the derived public key,
	// we don't yet have the private key so we aren't yet able to verify
	// that it's actually in the hash chain.
	RemoteCurrentRevocation *btcec.PublicKey

	// RemoteNextRevocation is the revocation key to be used for the *next*
	// commitment transaction we create for the local node. Within the
	// specification, this value is referred to as the
	// per-commitment-point.
	RemoteNextRevocation *btcec.PublicKey

	// LocalChanCfg is the channel configuration for the local node.
	LocalChanConfig ChannelConfig

	// LastChanSyncMsg is the ChannelReestablish message for this channel
	// for the state at the point where it was closed.
	LastChanSyncMsg *lnwire.ChannelReestablish
}

// CloseChannel closes a previously active Lightning channel. Closing a channel
// entails deleting all saved state within the database concerning this
// channel. This method also takes a struct that summarizes the state of the
// channel at closing, this compact representation will be the only component
// of a channel left over after a full closing. It takes an optional set of
// channel statuses which will be written to the historical channel bucket.
// These statuses are used to record close initiators.
func (c *OpenChannel) CloseChannel(summary *ChannelCloseSummary,
	statuses ...ChannelStatus) error {

	c.Lock()
	defer c.Unlock()

	return kvdb.Update(c.Db, func(tx kvdb.RwTx) error {
		openChanBucket := tx.ReadWriteBucket(openChannelBucket)
		if openChanBucket == nil {
			return ErrNoChanDBExists
		}

		nodePub := c.IdentityPub.SerializeCompressed()
		nodeChanBucket := openChanBucket.NestedReadWriteBucket(nodePub)
		if nodeChanBucket == nil {
			return ErrNoActiveChannels
		}

		chainBucket := nodeChanBucket.NestedReadWriteBucket(c.ChainHash[:])
		if chainBucket == nil {
			return ErrNoActiveChannels
		}

		var chanPointBuf bytes.Buffer
		err := writeOutpoint(&chanPointBuf, &c.FundingOutpoint)
		if err != nil {
			return err
		}
		chanKey := chanPointBuf.Bytes()
		chanBucket := chainBucket.NestedReadWriteBucket(
			chanKey,
		)
		if chanBucket == nil {
			return ErrNoActiveChannels
		}

		// Before we delete the channel state, we'll read out the full
		// details, as we'll also store portions of this information
		// for record keeping.
		chanState, err := fetchOpenChannel(
			chanBucket, &c.FundingOutpoint,
		)
		if err != nil {
			return err
		}

		// Now that the index to this channel has been deleted, purge
		// the remaining channel metadata from the database.
		err = deleteOpenChannel(chanBucket)
		if err != nil {
			return err
		}

		// We'll also remove the channel from the frozen channel bucket
		// if we need to.
		if c.ChanType.IsFrozen() {
			err := deleteThawHeight(chanBucket)
			if err != nil {
				return err
			}
		}

		// With the base channel data deleted, attempt to delete the
		// information stored within the revocation log.
		logBucket := chanBucket.NestedReadWriteBucket(revocationLogBucket)
		if logBucket != nil {
			err = chanBucket.DeleteNestedBucket(revocationLogBucket)
			if err != nil {
				return err
			}
		}

		err = chainBucket.DeleteNestedBucket(chanPointBuf.Bytes())
		if err != nil {
			return err
		}

		// Add channel state to the historical channel bucket.
		historicalBucket, err := tx.CreateTopLevelBucket(
			historicalChannelBucket,
		)
		if err != nil {
			return err
		}

		historicalChanBucket, err :=
			historicalBucket.CreateBucketIfNotExists(chanKey)
		if err != nil {
			return err
		}

		// Apply any additional statuses to the channel state.
		for _, status := range statuses {
			chanState.chanStatus |= status
		}

		err = putOpenChannel(historicalChanBucket, chanState)
		if err != nil {
			return err
		}

		// Finally, create a summary of this channel in the closed
		// channel bucket for this node.
		return putChannelCloseSummary(
			tx, chanPointBuf.Bytes(), summary, chanState,
		)
	})
}

// ChannelSnapshot is a frozen snapshot of the current channel state. A
// snapshot is detached from the original channel that generated it, providing
// read-only access to the current or prior state of an active channel.
//
// TODO(roasbeef): remove all together? pretty much just commitment
type ChannelSnapshot struct {
	// RemoteIdentity is the identity public key of the remote node that we
	// are maintaining the open channel with.
	RemoteIdentity btcec.PublicKey

	// ChanPoint is the outpoint that created the channel. This output is
	// found within the funding transaction and uniquely identified the
	// channel on the resident chain.
	ChannelPoint wire.OutPoint

	// ChainHash is the genesis hash of the chain that the channel resides
	// within.
	ChainHash chainhash.Hash

	// Capacity is the total capacity of the channel.
	Capacity btcutil.Amount

	// TotalMSatSent is the total number of milli-satoshis we've sent
	// within this channel.
	TotalMSatSent lnwire.MilliSatoshi

	// TotalMSatReceived is the total number of milli-satoshis we've
	// received within this channel.
	TotalMSatReceived lnwire.MilliSatoshi

	// ChannelCommitment is the current up-to-date commitment for the
	// target channel.
	ChannelCommitment
}

// Snapshot returns a read-only snapshot of the current channel state. This
// snapshot includes information concerning the current settled balance within
// the channel, metadata detailing total flows, and any outstanding HTLCs.
func (c *OpenChannel) Snapshot() *ChannelSnapshot {
	c.RLock()
	defer c.RUnlock()

	localCommit := c.LocalCommitment
	snapshot := &ChannelSnapshot{
		RemoteIdentity:    *c.IdentityPub,
		ChannelPoint:      c.FundingOutpoint,
		Capacity:          c.Capacity,
		TotalMSatSent:     c.TotalMSatSent,
		TotalMSatReceived: c.TotalMSatReceived,
		ChainHash:         c.ChainHash,
		ChannelCommitment: ChannelCommitment{
			LocalBalance:  localCommit.LocalBalance,
			RemoteBalance: localCommit.RemoteBalance,
			CommitHeight:  localCommit.CommitHeight,
			CommitFee:     localCommit.CommitFee,
		},
	}

	// Copy over the current set of HTLCs to ensure the caller can't mutate
	// our internal state.
	snapshot.Htlcs = make([]HTLC, len(localCommit.Htlcs))
	for i, h := range localCommit.Htlcs {
		snapshot.Htlcs[i] = h.Copy()
	}

	return snapshot
}

// LatestCommitments returns the two latest commitments for both the local and
// remote party. These commitments are read from disk to ensure that only the
// latest fully committed state is returned. The first commitment returned is
// the local commitment, and the second returned is the remote commitment.
func (c *OpenChannel) LatestCommitments() (*ChannelCommitment, *ChannelCommitment, error) {
	err := kvdb.View(c.Db, func(tx kvdb.RTx) error {
		chanBucket, err := fetchChanBucket(
			tx, c.IdentityPub, &c.FundingOutpoint, c.ChainHash,
		)
		if err != nil {
			return err
		}

		return fetchChanCommitments(chanBucket, c)
	})
	if err != nil {
		return nil, nil, err
	}

	return &c.LocalCommitment, &c.RemoteCommitment, nil
}

// RemoteRevocationStore returns the most up to date commitment version of the
// revocation storage tree for the remote party. This method can be used when
// acting on a possible contract breach to ensure, that the caller has the most
// up to date information required to deliver justice.
func (c *OpenChannel) RemoteRevocationStore() (shachain.Store, error) {
	err := kvdb.View(c.Db, func(tx kvdb.RTx) error {
		chanBucket, err := fetchChanBucket(
			tx, c.IdentityPub, &c.FundingOutpoint, c.ChainHash,
		)
		if err != nil {
			return err
		}

		return fetchChanRevocationState(chanBucket, c)
	})
	if err != nil {
		return nil, err
	}

	return c.RevocationStore, nil
}

// AbsoluteThawHeight determines a frozen channel's absolute thaw height. If the
// channel is not frozen, then 0 is returned.
func (c *OpenChannel) AbsoluteThawHeight() (uint32, error) {
	// Only frozen channels have a thaw height.
	if !c.ChanType.IsFrozen() {
		return 0, nil
	}

	// If the channel's thaw height is below the absolute threshold, then
	// it's interpreted as a relative height to the chain's current height.
	if c.ThawHeight < AbsoluteThawHeightThreshold {
		// We'll only known of the channel's short ID once it's
		// confirmed.
		if c.IsPending {
			return 0, errors.New("cannot use relative thaw " +
				"height for unconfirmed channel")
		}
		return c.ShortChannelID.BlockHeight + c.ThawHeight, nil
	}
	return c.ThawHeight, nil
}

func putChannelCloseSummary(tx kvdb.RwTx, chanID []byte,
	summary *ChannelCloseSummary, lastChanState *OpenChannel) error {

	closedChanBucket, err := tx.CreateTopLevelBucket(closedChannelBucket)
	if err != nil {
		return err
	}

	summary.RemoteCurrentRevocation = lastChanState.RemoteCurrentRevocation
	summary.RemoteNextRevocation = lastChanState.RemoteNextRevocation
	summary.LocalChanConfig = lastChanState.LocalChanCfg

	var b bytes.Buffer
	if err := serializeChannelCloseSummary(&b, summary); err != nil {
		return err
	}

	return closedChanBucket.Put(chanID, b.Bytes())
}

func serializeChannelCloseSummary(w io.Writer, cs *ChannelCloseSummary) error {
	err := WriteElements(w,
		cs.ChanPoint, cs.ShortChanID, cs.ChainHash, cs.ClosingTXID,
		cs.CloseHeight, cs.RemotePub, cs.Capacity, cs.SettledBalance,
		cs.TimeLockedBalance, cs.CloseType, cs.IsPending,
	)
	if err != nil {
		return err
	}

	// If this is a close channel summary created before the addition of
	// the new fields, then we can exit here.
	if cs.RemoteCurrentRevocation == nil {
		return WriteElements(w, false)
	}

	// If fields are present, write boolean to indicate this, and continue.
	if err := WriteElements(w, true); err != nil {
		return err
	}

	if err := WriteElements(w, cs.RemoteCurrentRevocation); err != nil {
		return err
	}

	if err := writeChanConfig(w, &cs.LocalChanConfig); err != nil {
		return err
	}

	// The RemoteNextRevocation field is optional, as it's possible for a
	// channel to be closed before we learn of the next unrevoked
	// revocation point for the remote party. Write a boolen indicating
	// whether this field is present or not.
	if err := WriteElements(w, cs.RemoteNextRevocation != nil); err != nil {
		return err
	}

	// Write the field, if present.
	if cs.RemoteNextRevocation != nil {
		if err = WriteElements(w, cs.RemoteNextRevocation); err != nil {
			return err
		}
	}

	// Write whether the channel sync message is present.
	if err := WriteElements(w, cs.LastChanSyncMsg != nil); err != nil {
		return err
	}

	// Write the channel sync message, if present.
	if cs.LastChanSyncMsg != nil {
		if err := WriteElements(w, cs.LastChanSyncMsg); err != nil {
			return err
		}
	}

	return nil
}

func deserializeCloseChannelSummary(r io.Reader) (*ChannelCloseSummary, error) {
	c := &ChannelCloseSummary{}

	err := ReadElements(r,
		&c.ChanPoint, &c.ShortChanID, &c.ChainHash, &c.ClosingTXID,
		&c.CloseHeight, &c.RemotePub, &c.Capacity, &c.SettledBalance,
		&c.TimeLockedBalance, &c.CloseType, &c.IsPending,
	)
	if err != nil {
		return nil, err
	}

	// We'll now check to see if the channel close summary was encoded with
	// any of the additional optional fields.
	var hasNewFields bool
	err = ReadElements(r, &hasNewFields)
	if err != nil {
		return nil, err
	}

	// If fields are not present, we can return.
	if !hasNewFields {
		return c, nil
	}

	// Otherwise read the new fields.
	if err := ReadElements(r, &c.RemoteCurrentRevocation); err != nil {
		return nil, err
	}

	if err := readChanConfig(r, &c.LocalChanConfig); err != nil {
		return nil, err
	}

	// Finally, we'll attempt to read the next unrevoked commitment point
	// for the remote party. If we closed the channel before receiving a
	// funding locked message then this might not be present. A boolean
	// indicating whether the field is present will come first.
	var hasRemoteNextRevocation bool
	err = ReadElements(r, &hasRemoteNextRevocation)
	if err != nil {
		return nil, err
	}

	// If this field was written, read it.
	if hasRemoteNextRevocation {
		err = ReadElements(r, &c.RemoteNextRevocation)
		if err != nil {
			return nil, err
		}
	}

	// Check if we have a channel sync message to read.
	var hasChanSyncMsg bool
	err = ReadElements(r, &hasChanSyncMsg)
	if err == io.EOF {
		return c, nil
	} else if err != nil {
		return nil, err
	}

	// If a chan sync message is present, read it.
	if hasChanSyncMsg {
		// We must pass in reference to a lnwire.Message for the codec
		// to support it.
		var msg lnwire.Message
		if err := ReadElements(r, &msg); err != nil {
			return nil, err
		}

		chanSync, ok := msg.(*lnwire.ChannelReestablish)
		if !ok {
			return nil, errors.New("unable cast db Message to " +
				"ChannelReestablish")
		}
		c.LastChanSyncMsg = chanSync
	}

	return c, nil
}

func writeChanConfig(b io.Writer, c *ChannelConfig) error {
	return WriteElements(b,
		c.DustLimit, c.MaxPendingAmount, c.ChanReserve, c.MinHTLC,
		c.MaxAcceptedHtlcs, c.CsvDelay, c.MultiSigKey,
		c.RevocationBasePoint, c.PaymentBasePoint, c.DelayBasePoint,
		c.HtlcBasePoint,
	)
}

// fundingTxPresent returns true if expect the funding transcation to be found
// on disk or already populated within the passed oen chanel struct.
func fundingTxPresent(channel *OpenChannel) bool {
	chanType := channel.ChanType

	return chanType.IsSingleFunder() && chanType.HasFundingTx() &&
		channel.IsInitiator &&
		!channel.hasChanStatus(ChanStatusRestored)
}

func putChanInfo(chanBucket kvdb.RwBucket, channel *OpenChannel) error {
	var w bytes.Buffer
	if err := WriteElements(&w,
		channel.ChanType, channel.ChainHash, channel.FundingOutpoint,
		channel.ShortChannelID, channel.IsPending, channel.IsInitiator,
		channel.chanStatus, channel.FundingBroadcastHeight,
		channel.NumConfsRequired, channel.ChannelFlags,
		channel.IdentityPub, channel.Capacity, channel.TotalMSatSent,
		channel.TotalMSatReceived,
	); err != nil {
		return err
	}

	// For single funder channels that we initiated, and we have the
	// funding transaction, then write the funding txn.
	if fundingTxPresent(channel) {
		if err := WriteElement(&w, channel.FundingTxn); err != nil {
			return err
		}
	}

	if err := writeChanConfig(&w, &channel.LocalChanCfg); err != nil {
		return err
	}
	if err := writeChanConfig(&w, &channel.RemoteChanCfg); err != nil {
		return err
	}

	if err := chanBucket.Put(chanInfoKey, w.Bytes()); err != nil {
		return err
	}

	// Finally, add optional shutdown scripts for the local and remote peer if
	// they are present.
	if err := putOptionalUpfrontShutdownScript(
		chanBucket, localUpfrontShutdownKey, channel.LocalShutdownScript,
	); err != nil {
		return err
	}

	return putOptionalUpfrontShutdownScript(
		chanBucket, remoteUpfrontShutdownKey, channel.RemoteShutdownScript,
	)
}

// putOptionalUpfrontShutdownScript adds a shutdown script under the key
// provided if it has a non-zero length.
func putOptionalUpfrontShutdownScript(chanBucket kvdb.RwBucket, key []byte,
	script []byte) error {
	// If the script is empty, we do not need to add anything.
	if len(script) == 0 {
		return nil
	}

	var w bytes.Buffer
	if err := WriteElement(&w, script); err != nil {
		return err
	}

	return chanBucket.Put(key, w.Bytes())
}

// getOptionalUpfrontShutdownScript reads the shutdown script stored under the
// key provided if it is present. Upfront shutdown scripts are optional, so the
// function returns with no error if the key is not present.
func getOptionalUpfrontShutdownScript(chanBucket kvdb.RBucket, key []byte,
	script *lnwire.DeliveryAddress) error {

	// Return early if the bucket does not exit, a shutdown script was not set.
	bs := chanBucket.Get(key)
	if bs == nil {
		return nil
	}

	var tempScript []byte
	r := bytes.NewReader(bs)
	if err := ReadElement(r, &tempScript); err != nil {
		return err
	}
	*script = tempScript

	return nil
}

func serializeChanCommit(w io.Writer, c *ChannelCommitment) error {
	if err := WriteElements(w,
		c.CommitHeight, c.LocalLogIndex, c.LocalHtlcIndex,
		c.RemoteLogIndex, c.RemoteHtlcIndex, c.LocalBalance,
		c.RemoteBalance, c.CommitFee, c.FeePerKw, c.CommitTx,
		c.CommitSig,
	); err != nil {
		return err
	}

	return SerializeHtlcs(w, c.Htlcs...)
}

func putChanCommitment(chanBucket kvdb.RwBucket, c *ChannelCommitment,
	local bool) error {

	var commitKey []byte
	if local {
		commitKey = append(chanCommitmentKey, byte(0x00))
	} else {
		commitKey = append(chanCommitmentKey, byte(0x01))
	}

	var b bytes.Buffer
	if err := serializeChanCommit(&b, c); err != nil {
		return err
	}

	return chanBucket.Put(commitKey, b.Bytes())
}

func putChanCommitments(chanBucket kvdb.RwBucket, channel *OpenChannel) error {
	// If this is a restored channel, then we don't have any commitments to
	// write.
	if channel.hasChanStatus(ChanStatusRestored) {
		return nil
	}

	err := putChanCommitment(
		chanBucket, &channel.LocalCommitment, true,
	)
	if err != nil {
		return err
	}

	return putChanCommitment(
		chanBucket, &channel.RemoteCommitment, false,
	)
}

func putChanRevocationState(chanBucket kvdb.RwBucket, channel *OpenChannel) error {

	var b bytes.Buffer
	err := WriteElements(
		&b, channel.RemoteCurrentRevocation, channel.RevocationProducer,
		channel.RevocationStore,
	)
	if err != nil {
		return err
	}

	// TODO(roasbeef): don't keep producer on disk

	// If the next revocation is present, which is only the case after the
	// FundingLocked message has been sent, then we'll write it to disk.
	if channel.RemoteNextRevocation != nil {
		err = WriteElements(&b, channel.RemoteNextRevocation)
		if err != nil {
			return err
		}
	}

	return chanBucket.Put(revocationStateKey, b.Bytes())
}

func readChanConfig(b io.Reader, c *ChannelConfig) error {
	return ReadElements(b,
		&c.DustLimit, &c.MaxPendingAmount, &c.ChanReserve,
		&c.MinHTLC, &c.MaxAcceptedHtlcs, &c.CsvDelay,
		&c.MultiSigKey, &c.RevocationBasePoint,
		&c.PaymentBasePoint, &c.DelayBasePoint,
		&c.HtlcBasePoint,
	)
}

func fetchChanInfo(chanBucket kvdb.RBucket, channel *OpenChannel) error {
	infoBytes := chanBucket.Get(chanInfoKey)
	if infoBytes == nil {
		return ErrNoChanInfoFound
	}
	r := bytes.NewReader(infoBytes)

	if err := ReadElements(r,
		&channel.ChanType, &channel.ChainHash, &channel.FundingOutpoint,
		&channel.ShortChannelID, &channel.IsPending, &channel.IsInitiator,
		&channel.chanStatus, &channel.FundingBroadcastHeight,
		&channel.NumConfsRequired, &channel.ChannelFlags,
		&channel.IdentityPub, &channel.Capacity, &channel.TotalMSatSent,
		&channel.TotalMSatReceived,
	); err != nil {
		return err
	}

	// For single funder channels that we initiated and have the funding
	// transaction to, read the funding txn.
	if fundingTxPresent(channel) {
		if err := ReadElement(r, &channel.FundingTxn); err != nil {
			return err
		}
	}

	if err := readChanConfig(r, &channel.LocalChanCfg); err != nil {
		return err
	}
	if err := readChanConfig(r, &channel.RemoteChanCfg); err != nil {
		return err
	}

	channel.Packager = NewChannelPackager(channel.ShortChannelID)

	// Finally, read the optional shutdown scripts.
	if err := getOptionalUpfrontShutdownScript(
		chanBucket, localUpfrontShutdownKey, &channel.LocalShutdownScript,
	); err != nil {
		return err
	}

	return getOptionalUpfrontShutdownScript(
		chanBucket, remoteUpfrontShutdownKey, &channel.RemoteShutdownScript,
	)
}

func deserializeChanCommit(r io.Reader) (ChannelCommitment, error) {
	var c ChannelCommitment

	err := ReadElements(r,
		&c.CommitHeight, &c.LocalLogIndex, &c.LocalHtlcIndex, &c.RemoteLogIndex,
		&c.RemoteHtlcIndex, &c.LocalBalance, &c.RemoteBalance,
		&c.CommitFee, &c.FeePerKw, &c.CommitTx, &c.CommitSig,
	)
	if err != nil {
		return c, err
	}

	c.Htlcs, err = DeserializeHtlcs(r)
	if err != nil {
		return c, err
	}

	return c, nil
}

func fetchChanCommitment(chanBucket kvdb.RBucket, local bool) (ChannelCommitment, error) {
	var commitKey []byte
	if local {
		commitKey = append(chanCommitmentKey, byte(0x00))
	} else {
		commitKey = append(chanCommitmentKey, byte(0x01))
	}

	commitBytes := chanBucket.Get(commitKey)
	if commitBytes == nil {
		return ChannelCommitment{}, ErrNoCommitmentsFound
	}

	r := bytes.NewReader(commitBytes)
	return deserializeChanCommit(r)
}

func fetchChanCommitments(chanBucket kvdb.RBucket, channel *OpenChannel) error {
	var err error

	// If this is a restored channel, then we don't have any commitments to
	// read.
	if channel.hasChanStatus(ChanStatusRestored) {
		return nil
	}

	channel.LocalCommitment, err = fetchChanCommitment(chanBucket, true)
	if err != nil {
		return err
	}
	channel.RemoteCommitment, err = fetchChanCommitment(chanBucket, false)
	if err != nil {
		return err
	}

	return nil
}

func fetchChanRevocationState(chanBucket kvdb.RBucket, channel *OpenChannel) error {
	revBytes := chanBucket.Get(revocationStateKey)
	if revBytes == nil {
		return ErrNoRevocationsFound
	}
	r := bytes.NewReader(revBytes)

	err := ReadElements(
		r, &channel.RemoteCurrentRevocation, &channel.RevocationProducer,
		&channel.RevocationStore,
	)
	if err != nil {
		return err
	}

	// If there aren't any bytes left in the buffer, then we don't yet have
	// the next remote revocation, so we can exit early here.
	if r.Len() == 0 {
		return nil
	}

	// Otherwise we'll read the next revocation for the remote party which
	// is always the last item within the buffer.
	return ReadElements(r, &channel.RemoteNextRevocation)
}

func deleteOpenChannel(chanBucket kvdb.RwBucket) error {

	if err := chanBucket.Delete(chanInfoKey); err != nil {
		return err
	}

	err := chanBucket.Delete(append(chanCommitmentKey, byte(0x00)))
	if err != nil {
		return err
	}
	err = chanBucket.Delete(append(chanCommitmentKey, byte(0x01)))
	if err != nil {
		return err
	}

	if err := chanBucket.Delete(revocationStateKey); err != nil {
		return err
	}

	if diff := chanBucket.Get(commitDiffKey); diff != nil {
		return chanBucket.Delete(commitDiffKey)
	}

	return nil

}

// makeLogKey converts a uint64 into an 8 byte array.
func makeLogKey(updateNum uint64) [8]byte {
	var key [8]byte
	byteOrder.PutUint64(key[:], updateNum)
	return key
}

func appendChannelLogEntry(log kvdb.RwBucket,
	commit *ChannelCommitment) error {

	var b bytes.Buffer
	if err := serializeChanCommit(&b, commit); err != nil {
		return err
	}

	logEntrykey := makeLogKey(commit.CommitHeight)
	return log.Put(logEntrykey[:], b.Bytes())
}

func fetchChannelLogEntry(log kvdb.RBucket,
	updateNum uint64) (ChannelCommitment, error) {

	logEntrykey := makeLogKey(updateNum)
	commitBytes := log.Get(logEntrykey[:])
	if commitBytes == nil {
		return ChannelCommitment{}, errLogEntryNotFound
	}

	commitReader := bytes.NewReader(commitBytes)
	return deserializeChanCommit(commitReader)
}

func fetchThawHeight(chanBucket kvdb.RBucket) (uint32, error) {
	var height uint32

	heightBytes := chanBucket.Get(frozenChanKey)
	heightReader := bytes.NewReader(heightBytes)

	if err := ReadElements(heightReader, &height); err != nil {
		return 0, err
	}

	return height, nil
}

func storeThawHeight(chanBucket kvdb.RwBucket, height uint32) error {
	var heightBuf bytes.Buffer
	if err := WriteElements(&heightBuf, height); err != nil {
		return err
	}

	return chanBucket.Put(frozenChanKey, heightBuf.Bytes())
}

func deleteThawHeight(chanBucket kvdb.RwBucket) error {
	return chanBucket.Delete(frozenChanKey)
}<|MERGE_RESOLUTION|>--- conflicted
+++ resolved
@@ -2262,7 +2262,6 @@
 			return err
 		}
 
-<<<<<<< HEAD
 		// Persist the unsigned acked updates that are not included
 		// in their new commitment.
 		updateBytes := chanBucket.Get(unsignedAckedUpdatesKey)
@@ -2297,20 +2296,6 @@
 		err = chanBucket.Put(unsignedAckedUpdatesKey, b.Bytes())
 		if err != nil {
 			return fmt.Errorf("unable to store under unsignedAckedUpdatesKey: %v", err)
-=======
-		// Persist the local updates the peer hasn't yet signed so they
-		// can be restored after restart.
-		var b bytes.Buffer
-		err = serializeLogUpdates(&b, updates)
-		if err != nil {
-			return err
-		}
-
-		err = chanBucket.Put(peerUnsignedAckedUpdatesKey, b.Bytes())
-		if err != nil {
-			return fmt.Errorf("unable to restore local unsigned "+
-				"acked updates: %v", err)
->>>>>>> 807186d2
 		}
 
 		newRemoteCommit = &newCommit.Commitment
